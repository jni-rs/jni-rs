--- conflicted
+++ resolved
@@ -507,11 +507,7 @@
 }
 
 thread_local! {
-<<<<<<< HEAD
-    static THREAD_ATTACH_GUARD: RefCell<Option<InternalAttachGuard>> = const { RefCell::new(None) };
-=======
     static THREAD_ATTACH_GUARD: RefCell<Option<InternalAttachGuard>> = const { RefCell::new(None) }
->>>>>>> 52526ede
 }
 
 static ATTACHED_THREADS: AtomicUsize = AtomicUsize::new(0);
