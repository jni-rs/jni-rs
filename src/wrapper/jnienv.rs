use std::str;
use std::marker::PhantomData;
use std::iter::IntoIterator;
use std::slice;
use std::sync::{Mutex, MutexGuard};
use std::str::FromStr;

use errors::*;

use std::os::raw::{
    c_char,
    c_void,
};
use std::ptr;
use sys::{
    self,
    jarray,
    jboolean,
    jbyte,
    jchar,
    jdouble,
    jfloat,
    jint,
    jlong,
    jshort,
    jsize,
    jvalue,
    jbooleanArray,
    jbyteArray,
    jcharArray,
    jdoubleArray,
    jfloatArray,
    jintArray,
    jlongArray,
    jobjectArray,
    jshortArray,
};

use strings::JNIString;
use strings::JavaStr;

use objects::AutoLocal;
use objects::GlobalRef;
use objects::JByteBuffer;
use objects::JClass;
use objects::JFieldID;
use objects::JList;
use objects::JMap;
use objects::JMethodID;
use objects::JObject;
use objects::JStaticFieldID;
use objects::JStaticMethodID;
use objects::JString;
use objects::JThrowable;
use objects::JValue;

use descriptors::Desc;

use signature::JavaType;
use signature::Primitive;
use signature::TypeSignature;

use JNIVersion;
use JavaVM;

/// FFI-compatible JNIEnv struct. You can safely use this as the JNIEnv argument
/// to exported methods that will be called by java. This is where most of the
/// magic happens. All methods on this object are wrappers around JNI functions,
/// so the documentation on their behavior is still pretty applicable.
///
/// # Exception handling
///
/// Since we're calling into the JVM with this, many methods also have the
/// potential to cause an exception to get thrown. If this is the case, an `Err`
/// result will be returned with the error kind `JavaException`. Note that this
/// will _not_ clear the exception - it's up to the caller to decide whether to
/// do so or to let it continue being thrown.
///
/// Because null pointers are a thing in Java, this also converts them to an
/// `Err` result with the kind `NullPtr`. This may occur when either a null
/// argument is passed to a method or when a null would be returned. Where
/// applicable, the null error is changed to a more applicable error type, such
/// as `MethodNotFound`.
<<<<<<< HEAD
///
/// # Checked and unchecked methods
///
/// Some of the methods come in two versions: checked (e.g. `call_method`) and
/// unchecked (e.g. `call_method_unchecked`). Under the hood, checked methods
/// perform some checks to ensure the validity of provided signatures, names
/// and arguments, and then call the corresponding unchecked method.
///
/// Checked methods are more flexible as they allow passing class names
/// and method/field descriptors as strings and may perform lookups
/// of class objects and method/field ids for you, also performing
/// all the needed precondition checks. However, these lookup operations
/// are expensive, so if you need to call the same method (or access
/// the same field) multiple times, it is
/// [recommended](https://docs.oracle.com/en/java/javase/11/docs/specs/jni/design.html#accessing-fields-and-methods)
/// to cache the instance of the class and the method/field id, e.g.
///   - in loops
///   - when calling the same Java callback repeatedly.
///
/// If you do not cache references to classes and method/field ids,
/// you will *not* benefit from the unchecked methods.
///
/// Calling unchecked methods with invalid arguments and/or invalid class and
/// method descriptors may lead to segmentation fault.
=======
#[derive(Clone)]
>>>>>>> e261b981
#[repr(C)]
pub struct JNIEnv<'a> {
    internal: *mut sys::JNIEnv,
    lifetime: PhantomData<&'a ()>,
}

impl<'a> JNIEnv<'a> {
    /// Create a JNIEnv from a raw pointer.
    ///
    /// Only does a null check - otherwise assumes that the pointer is valid.
    pub unsafe fn from_raw(ptr: *mut sys::JNIEnv) -> Result<Self> {
        non_null!(ptr, "from_raw ptr argument");
        Ok(JNIEnv {
            internal: ptr,
            lifetime: PhantomData,
        })
    }

    /// Get the java version that we're being executed from.
    pub fn get_version(&self) -> Result<JNIVersion> {
        Ok(jni_unchecked!(self.internal, GetVersion).into())
    }

    /// Define a new java class. See the JNI docs for more details - I've never
    /// had occasion to use this and haven't researched it fully.
    pub fn define_class<S>(&self, name: S, loader: JObject, buf: &[u8]) -> Result<JClass>
    where
        S: Into<JNIString>,
    {
        non_null!(loader, "define_class loader argument");
        let name = name.into();
        let class = jni_non_null_call!(
            self.internal,
            DefineClass,
            name.as_ptr(),
            loader.into_inner(),
            buf.as_ptr() as *const jbyte,
            buf.len() as jsize
        );
        Ok(class)
    }

    /// Look up a class by name.
    ///
    /// # Example
    /// ```rust,ignore
    /// let class: JClass<'a> = env.find_class("java/lang/String");
    /// ```
    pub fn find_class<S>(&self, name: S) -> Result<JClass<'a>>
    where
        S: Into<JNIString>,
    {
        let name = name.into();
        let class = jni_non_null_call!(self.internal, FindClass, name.as_ptr());
        Ok(class)
    }

    /// Get the superclass for a particular class. As with `find_class`, takes
    /// a descriptor.
    pub fn get_superclass<T>(&self, class: T) -> Result<JClass>
    where
        T: Desc<'a, JClass<'a>>,
    {
        let class = class.lookup(self)?;
        Ok(jni_non_null_call!(self.internal, GetSuperclass, class.into_inner()))
    }

    /// Tests whether class1 is assignable from class2.
    pub fn is_assignable_from<T, U>(&self, class1: T, class2: U) -> Result<bool>
    where
        T: Desc<'a, JClass<'a>>,
        U: Desc<'a, JClass<'a>>,
    {
        let class1 = class1.lookup(self)?;
        let class2 = class2.lookup(self)?;
        Ok(jni_unchecked!(
                self.internal,
                IsAssignableFrom,
                class1.into_inner(),
                class2.into_inner()
            ) == sys::JNI_TRUE)
    }

    /// Returns true if the object reference can be cast to the given type.
    ///
    /// _NB: Unlike the operator `instanceof`, function `IsInstanceOf` *returns `true`*
    /// for all classes *if `object` is `null`.*_
    ///
    /// See [JNI documentation](https://docs.oracle.com/javase/8/docs/technotes/guides/jni/spec/functions.html#IsInstanceOf)
    /// for details.
    pub fn is_instance_of<T>(&self, object: JObject<'a>, class: T) -> Result<bool>
    where
        T: Desc<'a, JClass<'a>>,
    {
        let class = class.lookup(self)?;
        Ok(jni_unchecked!(
                self.internal,
                IsInstanceOf,
                object.into_inner(),
                class.into_inner()
            ) == sys::JNI_TRUE,
        )
    }

    /// Raise an exception from an existing object. This will continue being
    /// thrown in java unless `exception_clear` is called.
    ///
    /// # Examples
    /// ```rust,ignore
    /// let _ = env.throw(("java/lang/Exception", "something bad happened"));
    /// ```
    ///
    /// Defaulting to "java/lang/Exception":
    ///
    /// ```rust,ignore
    /// let _ = env.throw("something bad happened");
    /// ```
    pub fn throw<E>(&self, obj: E) -> Result<()>
    where
        E: Desc<'a, JThrowable<'a>>,
    {
        let throwable = obj.lookup(self)?;
        let res: i32 = jni_unchecked!(self.internal, Throw, throwable.into_inner());
        if res < 0 {
            Err(format!("throw failed with code {}", res).into())
        } else {
            Ok(())
        }
    }

    /// Create and throw a new exception from a class descriptor and an error
    /// message.
    ///
    /// # Example
    /// ```rust,ignore
    /// let _ = env.throw_new("java/lang/Exception", "something bad happened");
    /// ```
    pub fn throw_new<S, T>(&self, class: T, msg: S) -> Result<()>
    where
        S: Into<JNIString>,
        T: Desc<'a, JClass<'a>>,
    {
        self.throw((class, msg))
    }

    /// Check whether or not an exception is currently in the process of being
    /// thrown. An exception is in this state from the time it gets thrown and
    /// not caught in a java function until `exception_clear` is called.
    pub fn exception_occurred(&self) -> Result<JThrowable> {
        let throwable = jni_unchecked!(self.internal, ExceptionOccurred);
        Ok(JThrowable::from(throwable))
    }

    /// Print exception information to the console.
    pub fn exception_describe(&self) -> Result<()> {
        jni_unchecked!(self.internal, ExceptionDescribe);
        Ok(())
    }

    /// Clear an exception in the process of being thrown. If this is never
    /// called, the exception will continue being thrown when control is
    /// returned to java.
    pub fn exception_clear(&self) -> Result<()> {
        jni_unchecked!(self.internal, ExceptionClear);
        Ok(())
    }

    /// Abort the JVM with an error message.
    #[allow(unused_variables, unreachable_code)]
    pub fn fatal_error<S: Into<JNIString>>(&self, msg: S) -> ! {
        let msg = msg.into();
        let res: Result<()> = catch!({
            jni_unchecked!(self.internal, FatalError, msg.as_ptr());
            unreachable!()
        });

        panic!(res.unwrap_err());
    }

    /// Check to see if an exception is being thrown. This only differs from
    /// `exception_occurred` in that it doesn't return the actual thrown
    /// exception.
    pub fn exception_check(&self) -> Result<bool> {
        let check = jni_unchecked!(self.internal, ExceptionCheck) == sys::JNI_TRUE;
        Ok(check)
    }

    /// Create a new instance of a direct java.nio.ByteBuffer.
    pub fn new_direct_byte_buffer(&self, data: &mut [u8]) -> Result<JByteBuffer> {
        let obj = jni_unchecked!(
                self.internal,
                NewDirectByteBuffer,
                data.as_mut_ptr() as *mut c_void,
                data.len() as jlong
            );
        Ok(JByteBuffer::from(obj))
    }

    /// Returns the starting address of the memory of the direct
    /// java.nio.ByteBuffer.
    pub fn get_direct_buffer_address(&self, buf: JByteBuffer) -> Result<&mut [u8]> {
        let ptr: *mut c_void =
            jni_unchecked!(self.internal, GetDirectBufferAddress, buf.into_inner());
        let capacity = self.get_direct_buffer_capacity(buf)?;
        unsafe { Ok(slice::from_raw_parts_mut(ptr as *mut u8, capacity as usize)) }
    }

    /// Returns the capacity of the direct java.nio.ByteBuffer.
    pub fn get_direct_buffer_capacity(&self, buf: JByteBuffer) -> Result<jlong> {
        let capacity =
            jni_unchecked!(self.internal, GetDirectBufferCapacity, buf.into_inner());
        Ok(capacity)
    }

    /// Turns an object into a global ref. This has the benefit of removing the
    /// lifetime bounds since it's guaranteed to not get GC'd by java. It
    /// releases the GC pin upon being dropped.
    pub fn new_global_ref(&self, obj: JObject) -> Result<GlobalRef> {
        non_null!(obj, "new_global_ref obj argument");
        let new_ref: JObject = jni_non_null_call!(self.internal, NewGlobalRef, obj.into_inner());
        let global = unsafe { GlobalRef::from_raw(self.get_java_vm()?, new_ref.into_inner()) };
        Ok(global)
    }

    /// Create a new local ref to an object.
    ///
    /// Note that the object passed to this is *already* a local ref. This
    /// creates yet another reference to it, which is most likely not what you
    /// want.
    pub fn new_local_ref<T>(&self, obj: JObject) -> Result<JObject> {
        non_null!(obj, "new_local_ref obj argument");
        let local: JObject = jni_non_null_call!(self.internal, NewLocalRef, obj.into_inner());
        Ok(local)
    }

    /// Creates a new auto-deleted local reference.
    ///
    /// See also `with_local_frame` method that can be more convenient
    /// when you create a bounded number of local references in a method but
    /// can't rely on automatic de-allocation (e.g., in case of recursion
    /// or just deep call stacks).
    pub fn auto_local(&'a self, obj: JObject<'a>) -> AutoLocal<'a> {
        AutoLocal::new(self, obj)
    }

    /// Deletes the local reference.
    ///
    /// Local references are valid for the duration of a native method call.
    /// They are
    /// freed automatically after the native method returns. Each local
    /// reference costs
    /// some amount of Java Virtual Machine resource. Programmers need to make
    /// sure that
    /// native methods do not excessively allocate local references. Although
    /// local
    /// references are automatically freed after the native method returns to
    /// Java,
    /// excessive allocation of local references may cause the VM to run out of
    /// memory
    /// during the execution of a native method.
    ///
    /// In most cases it is better to use `AutoLocal` (see `auto_local` method)
    /// or `with_local_frame` instead of direct `delete_local_ref` calls.
    pub fn delete_local_ref(&self, obj: JObject) -> Result<()> {
        non_null!(obj, "delete_local_ref obj argument");
        Ok(jni_unchecked!(self.internal, DeleteLocalRef, obj.into_inner()))
    }

    /// Creates a new local reference frame, in which at least a given number
    /// of local
    /// references can be created.
    ///
    /// Returns `Err` on failure, with a pending `OutOfMemoryError`.
    ///
    /// Prefer to use `with_local_frame` instead of direct `push_local_frame`/
    /// `pop_local_frame` calls.
    ///
    /// See also `auto_local` method and `AutoLocal` type - that approach can
    /// be more
    /// convenient in loops.
    pub fn push_local_frame(&self, capacity: i32) -> Result<()> {
        // This method is safe to call in case of pending exceptions (see chapter 2 of the spec)
        let res = jni_unchecked!(self.internal, PushLocalFrame, capacity);
        jni_error_code_to_result(res)
    }

    /// Pops off the current local reference frame, frees all the local
    /// references allocated
    /// on the current stack frame.
    ///
    /// Note that resulting `JObject` can be `NULL` if `result` is `NULL`.
    pub fn pop_local_frame(&self, result: JObject) -> Result<JObject> {
        // This method is safe to call in case of pending exceptions (see chapter 2 of the spec)
        Ok(jni_unchecked!(self.internal, PopLocalFrame, result.into_inner()).into())
    }

    /// Provides a convenient way to use `push_local_frame` by automatically
    /// calling
    /// `pop_local_frame` function.
    pub fn with_local_frame<F>(&self, capacity: i32, f: F) -> Result<JObject>
    where
        F: FnOnce() -> Result<JObject<'a>>,
    {
        self.push_local_frame(capacity)?;
        let res = f();
        match res {
            Ok(obj) => self.pop_local_frame(obj),
            Err(e) => {
                self.pop_local_frame(JObject::null())?;
                Err(e)
            }
        }
    }

    /// Allocates a new object from a class descriptor without running a
    /// constructor.
    pub fn alloc_object<T>(&self, class: T) -> Result<JObject>
    where
        T: Desc<'a, JClass<'a>>,
    {
        let class = class.lookup(self)?;
        Ok(jni_non_null_call!(self.internal, AllocObject, class.into_inner()))
    }

    /// Common functionality for finding methods.
    fn get_method_id_base<'c, T, U, V, C, R>(
        &self,
        class: T,
        name: U,
        sig: V,
        get_method: C,
    ) -> Result<R>
    where
        T: Desc<'a, JClass<'c>>,
        U: Into<JNIString>,
        V: Into<JNIString>,
        C: for<'d> Fn(&JClass<'d>, &JNIString, &JNIString) -> Result<R>,
    {
        let class = class.lookup(self)?;
        let ffi_name = name.into();
        let sig = sig.into();

        let res: Result<R> = catch!({ get_method(&class, &ffi_name, &sig) });

        match res {
            Ok(m) => Ok(m),
            Err(e) => match e.kind() {
                &ErrorKind::NullPtr(_) => {
                    let name: String = ffi_name.into();
                    let sig: String = sig.into();
                    Err(ErrorKind::MethodNotFound(name, sig).into())
                }
                _ => Err(e),
            },
        }
    }

    /// Look up a method by class descriptor, name, and
    /// signature.
    ///
    /// # Example
    /// ```rust,ignore
    /// let method_id: JMethodID =
    ///     env.get_method_id("java/lang/String", "substring", "(II)Ljava/lang/String;");
    /// ```
    pub fn get_method_id<'c, T, U, V>(&self, class: T, name: U, sig: V) -> Result<JMethodID<'a>>
    where
        T: Desc<'a, JClass<'c>>,
        U: Into<JNIString>,
        V: Into<JNIString>,
    {
        self.get_method_id_base(class, name, sig, |class, name, sig| {
            Ok(jni_non_null_call!(
                self.internal,
                GetMethodID,
                class.into_inner(),
                name.as_ptr(),
                sig.as_ptr()
            ))
        })
    }

    /// Look up a static method by class descriptor, name, and
    /// signature.
    ///
    /// # Example
    /// ```rust,ignore
    /// let method_id: JMethodID =
    ///     env.get_static_method_id("java/lang/String", "valueOf", "(I)Ljava/lang/String;");
    /// ```
    pub fn get_static_method_id<'c, T, U, V>(
        &self,
        class: T,
        name: U,
        sig: V,
    ) -> Result<JStaticMethodID<'a>>
    where
        T: Desc<'a, JClass<'c>>,
        U: Into<JNIString>,
        V: Into<JNIString>,
    {
        self.get_method_id_base(class, name, sig, |class, name, sig| {
            Ok(jni_non_null_call!(
                self.internal,
                GetStaticMethodID,
                class.into_inner(),
                name.as_ptr(),
                sig.as_ptr()
            ))
        })
    }

    /// Look up the field ID for a class/name/type combination.
    ///
    /// # Example
    /// ```rust,ignore
    /// let field_id = env.get_field_id("com/my/Class", "intField", "I");
    /// ```
    pub fn get_field_id<'c, T, U, V>(&self, class: T, name: U, sig: V) -> Result<JFieldID<'a>>
    where
        T: Desc<'a, JClass<'c>>,
        U: Into<JNIString>,
        V: Into<JNIString>,
    {
        let class = class.lookup(self)?;
        let ffi_name = name.into();
        let ffi_sig = sig.into();

        let res: Result<JFieldID> = catch!({
            Ok(jni_non_null_call!(
                self.internal,
                GetFieldID,
                class.into_inner(),
                ffi_name.as_ptr(),
                ffi_sig.as_ptr()
            ))
        });

        match res {
            Ok(m) => Ok(m),
            Err(e) => match e.kind() {
                &ErrorKind::NullPtr(_) => {
                    let name: String = ffi_name.into();
                    let sig: String = ffi_sig.into();
                    Err(ErrorKind::FieldNotFound(name, sig).into())
                }
                _ => Err(e),
            },
        }
    }

    /// Look up the static field ID for a class/name/type combination.
    ///
    /// # Example
    /// ```rust,ignore
    /// let field_id = env.get_static_field_id("com/my/Class", "intField", "I");
    /// ```
    pub fn get_static_field_id<'c, T, U, V>(
        &self,
        class: T,
        name: U,
        sig: V,
    ) -> Result<JStaticFieldID<'a>>
    where
        T: Desc<'a, JClass<'c>>,
        U: Into<JNIString>,
        V: Into<JNIString>,
    {
        let class = class.lookup(self)?;
        let ffi_name = name.into();
        let ffi_sig = sig.into();

        let res: Result<JStaticFieldID> = catch!({
            Ok(jni_non_null_call!(
                self.internal,
                GetStaticFieldID,
                class.into_inner(),
                ffi_name.as_ptr(),
                ffi_sig.as_ptr()
            ))
        });

        match res {
            Ok(m) => Ok(m),
            Err(e) => match e.kind() {
                &ErrorKind::NullPtr(_) => {
                    let name: String = ffi_name.into();
                    let sig: String = ffi_sig.into();
                    Err(ErrorKind::FieldNotFound(name, sig).into())
                }
                _ => Err(e),
            },
        }
    }

    /// Get the class for an object.
    pub fn get_object_class(&self, obj: JObject) -> Result<JClass<'a>> {
        non_null!(obj, "get_object_class");
        Ok(unsafe { jni_unchecked!(self.internal, GetObjectClass, obj.into_inner()).into() })
    }

    /// Call a static method in an unsafe manner. This does nothing to check
    /// whether the method is valid to call on the class, whether the return
    /// type is correct, or whether the number of args is valid for the method.
    ///
    /// Under the hood, this simply calls the `CallStatic<Type>MethodA` method
    /// with the provided arguments.
    pub fn call_static_method_unchecked<T, U>(
        &self,
        class: T,
        method_id: U,
        ret: JavaType,
        args: &[JValue],
    ) -> Result<JValue>
    where
        T: Desc<'a, JClass<'a>>,
        U: Desc<'a, JStaticMethodID<'a>>,
    {
        let class = class.lookup(self)?;

        let method_id = method_id.lookup(self)?.into_inner();

        let class = class.into_inner();
        let args: Vec<jvalue> = args.into_iter().map(|v| v.to_jni()).collect();
        let jni_args = args.as_ptr();

        // TODO clean this up
        Ok(match ret {
            JavaType::Object(_) | JavaType::Array(_) => {
                let obj: JObject = jni_non_void_call!(
                    self.internal,
                    CallStaticObjectMethodA,
                    class,
                    method_id,
                    jni_args
                ).into();
                obj.into()
            }
            // JavaType::Object
            JavaType::Method(_) => unimplemented!(),
            JavaType::Primitive(p) => {
                let v: JValue = match p {
                    Primitive::Boolean => (jni_non_void_call!(
                        self.internal,
                        CallStaticBooleanMethodA,
                        class,
                        method_id,
                        jni_args
                    ) == sys::JNI_TRUE)
                        .into(),
                    Primitive::Char => jni_non_void_call!(
                        self.internal,
                        CallStaticCharMethodA,
                        class,
                        method_id,
                        jni_args
                    ).into(),
                    Primitive::Short => jni_non_void_call!(
                        self.internal,
                        CallStaticShortMethodA,
                        class,
                        method_id,
                        jni_args
                    ).into(),
                    Primitive::Int => jni_non_void_call!(
                        self.internal,
                        CallStaticIntMethodA,
                        class,
                        method_id,
                        jni_args
                    ).into(),
                    Primitive::Long => jni_non_void_call!(
                        self.internal,
                        CallStaticLongMethodA,
                        class,
                        method_id,
                        jni_args
                    ).into(),
                    Primitive::Float => jni_non_void_call!(
                        self.internal,
                        CallStaticFloatMethodA,
                        class,
                        method_id,
                        jni_args
                    ).into(),
                    Primitive::Double => jni_non_void_call!(
                        self.internal,
                        CallStaticDoubleMethodA,
                        class,
                        method_id,
                        jni_args
                    ).into(),
                    Primitive::Byte => jni_non_void_call!(
                        self.internal,
                        CallStaticByteMethodA,
                        class,
                        method_id,
                        jni_args
                    ).into(),
                    Primitive::Void => jni_non_void_call!(
                        self.internal,
                        CallStaticVoidMethodA,
                        class,
                        method_id,
                        jni_args
                    ).into(),
                };
                v.into()
            } // JavaType::Primitive
        }) // match parsed.ret
    }

    /// Call an object method in an unsafe manner. This does nothing to check
    /// whether the method is valid to call on the object, whether the return
    /// type is correct, or whether the number of args is valid for the method.
    ///
    /// Under the hood, this simply calls the `Call<Type>MethodA` method with
    /// the provided arguments.
    pub fn call_method_unchecked<T>(
        &self,
        obj: JObject,
        method_id: T,
        ret: JavaType,
        args: &[JValue],
    ) -> Result<JValue>
    where
        T: Desc<'a, JMethodID<'a>>,
    {
        let method_id = method_id.lookup(self)?.into_inner();

        let obj = obj.into_inner();

        let args: Vec<jvalue> = args.into_iter().map(|v| v.to_jni()).collect();
        let jni_args = args.as_ptr();

        // TODO clean this up
        Ok(match ret {
            JavaType::Object(_) | JavaType::Array(_) => {
                let obj: JObject =
                    jni_non_void_call!(self.internal, CallObjectMethodA, obj, method_id, jni_args)
                        .into();
                obj.into()
            }
            // JavaType::Object
            JavaType::Method(_) => unimplemented!(),
            JavaType::Primitive(p) => {
                let v: JValue = match p {
                    Primitive::Boolean => (jni_non_void_call!(
                        self.internal,
                        CallBooleanMethodA,
                        obj,
                        method_id,
                        jni_args
                    ) == sys::JNI_TRUE)
                        .into(),
                    Primitive::Char => {
                        jni_non_void_call!(self.internal, CallCharMethodA, obj, method_id, jni_args)
                            .into()
                    }
                    Primitive::Short => jni_non_void_call!(
                        self.internal,
                        CallShortMethodA,
                        obj,
                        method_id,
                        jni_args
                    ).into(),
                    Primitive::Int => {
                        jni_non_void_call!(self.internal, CallIntMethodA, obj, method_id, jni_args)
                            .into()
                    }
                    Primitive::Long => {
                        jni_non_void_call!(self.internal, CallLongMethodA, obj, method_id, jni_args)
                            .into()
                    }
                    Primitive::Float => jni_non_void_call!(
                        self.internal,
                        CallFloatMethodA,
                        obj,
                        method_id,
                        jni_args
                    ).into(),
                    Primitive::Double => jni_non_void_call!(
                        self.internal,
                        CallDoubleMethodA,
                        obj,
                        method_id,
                        jni_args
                    ).into(),
                    Primitive::Byte => {
                        jni_non_void_call!(self.internal, CallByteMethodA, obj, method_id, jni_args)
                            .into()
                    }
                    Primitive::Void => {
                        jni_void_call!(self.internal, CallVoidMethodA, obj, method_id, jni_args);
                        return Ok(JValue::Void);
                    }
                };
                v.into()
            } // JavaType::Primitive
        }) // match parsed.ret
    }

    /// Calls an object method safely. This comes with a number of
    /// lookups/checks. It
    ///
    /// * Parses the type signature to find the number of arguments and return
    ///   type
    /// * Looks up the JClass for the given object.
    /// * Looks up the JMethodID for the class/name/signature combination
    /// * Ensures that the number of args matches the signature
    /// * Calls `call_method_unchecked` with the verified safe arguments.
    ///
    /// Note: this may cause a java exception if the arguments are the wrong
    /// type, in addition to if the method itself throws.
    pub fn call_method<S, T>(
        &'a self,
        obj: JObject,
        name: S,
        sig: T,
        args: &[JValue],
    ) -> Result<JValue>
    where
        S: Into<JNIString>,
        T: Into<JNIString> + AsRef<str>,
    {
        non_null!(obj, "call_method obj argument");

        // parse the signature
        let parsed = TypeSignature::from_str(sig.as_ref())?;
        if parsed.args.len() != args.len() {
            return Err(ErrorKind::InvalidArgList.into());
        }

        let class = self.auto_local(self.get_object_class(obj)?.into());

        // TODO come up with solution about methods naming/joining (used to be unsafe)
        self.call_method_unchecked(obj, (&class, name, sig), parsed.ret, args)
    }

    /// Calls a static method safely. This comes with a number of
    /// lookups/checks. It
    ///
    /// * Parses the type signature to find the number of arguments and return
    ///   type
    /// * Looks up the JMethodID for the class/name/signature combination
    /// * Ensures that the number of args matches the signature
    /// * Calls `call_method_unchecked` with the verified safe arguments.
    ///
    /// Note: this may cause a java exception if the arguments are the wrong
    /// type, in addition to if the method itself throws.
    pub fn call_static_method<T, U, V>(
        &self,
        class: T,
        name: U,
        sig: V,
        args: &[JValue],
    ) -> Result<JValue>
    where
        T: Desc<'a, JClass<'a>>,
        U: Into<JNIString>,
        V: Into<JNIString> + AsRef<str>,
    {
        let parsed = TypeSignature::from_str(&sig)?;
        if parsed.args.len() != args.len() {
            return Err(ErrorKind::InvalidArgList.into());
        }

        // go ahead and look up the class since it's already Copy,
        // and we'll need that for the next call.
        let class = class.lookup(self)?;

        // TODO come up with solution about methods naming/joining (used to be unsafe)
        self.call_static_method_unchecked(class, (class, name, sig), parsed.ret, args)
    }

    /// Create a new object using a constructor. This is done safely using
    /// checks similar to those in `call_static_method`.
    pub fn new_object<'c, T, U>(
        &self,
        class: T,
        ctor_sig: U,
        ctor_args: &[JValue],
    ) -> Result<JObject<'a>>
    where
        T: Desc<'a, JClass<'c>>,
        U: Into<JNIString> + AsRef<str>,
    {
        // parse the signature
        let parsed = TypeSignature::from_str(&ctor_sig)?;

        if parsed.args.len() != ctor_args.len() {
            return Err(ErrorKind::InvalidArgList.into());
        }

        if parsed.ret != JavaType::Primitive(Primitive::Void) {
            return Err(ErrorKind::InvalidCtorReturn.into());
        }

        // build strings
        let class = class.lookup(self)?;

        let method_id: JMethodID = (class, ctor_sig).lookup(self)?;

        self.new_object_unchecked(class, method_id, ctor_args)
    }

    /// Create a new object using a constructor. Arguments aren't checked
    /// because
    /// of the `JMethodID` usage.
    pub fn new_object_unchecked<'c, T>(
        &self,
        class: T,
        ctor_id: JMethodID,
        ctor_args: &[JValue],
    ) -> Result<JObject<'a>>
    where
        T: Desc<'a, JClass<'c>>,
    {
        let class = class.lookup(self)?;

        let jni_args: Vec<jvalue> = ctor_args.into_iter().map(|v| v.to_jni()).collect();
        let jni_args = jni_args.as_ptr();

        Ok(jni_non_null_call!(
            self.internal,
            NewObjectA,
            class.into_inner(),
            ctor_id.into_inner(),
            jni_args
        ))
    }

    /// Cast a JObject to a JString. This won't throw exceptions or return errors
    /// in the event that the object isn't actually a list, but the methods on
    /// the resulting map object will.
    pub fn get_list(&self, obj: JObject<'a>) -> Result<JList> {
        non_null!(obj, "get_list obj argument");
        JList::from_env(self, obj)
    }

    /// Cast a JObject to a JMap. This won't throw exceptions or return errors
    /// in the event that the object isn't actually a map, but the methods on
    /// the resulting map object will.
    pub fn get_map(&self, obj: JObject<'a>) -> Result<JMap> {
        non_null!(obj, "get_map obj argument");
        JMap::from_env(self, obj)
    }

    /// Get a JavaStr from a JString. This allows conversions from java string
    /// objects to rust strings.
    ///
    /// This entails a call to `GetStringUTFChars` and only decodes java's
    /// modified UTF-8 format on conversion to a rust-compatible string.
    pub fn get_string(&self, obj: JString<'a>) -> Result<JavaStr> {
        non_null!(obj, "get_string obj argument");
        JavaStr::from_env(self, obj)
    }

    /// Get a pointer to the character array beneath a JString.
    ///
    /// Array contains Java's modified UTF-8.
    ///
    /// # Attention
    /// This will leak memory if `release_string_utf_chars` is never called.
    pub fn get_string_utf_chars(&self, obj: JString) -> Result<*const c_char> {
        non_null!(obj, "get_string_utf_chars obj argument");
        let ptr: *const c_char = jni_non_null_call!(
            self.internal,
            GetStringUTFChars,
            obj.into_inner(),
            ::std::ptr::null::<jboolean>() as *mut jboolean
        );
        Ok(ptr)
    }

    /// Unpin the array returned by `get_string_utf_chars`.
    pub fn release_string_utf_chars(&self, obj: JString, arr: *const c_char) -> Result<()> {
        non_null!(obj, "release_string_utf_chars obj argument");
        // This method is safe to call in case of pending exceptions (see the chapter 2 of the spec)
        jni_unchecked!(self.internal, ReleaseStringUTFChars, obj.into_inner(), arr);
        Ok(())
    }

    /// Create a new java string object from a rust string. This requires a
    /// re-encoding of rusts *real* UTF-8 strings to java's modified UTF-8
    /// format.
    pub fn new_string<S: Into<JNIString>>(&self, from: S) -> Result<JString<'a>> {
        let ffi_str = from.into();
        Ok(jni_non_null_call!(self.internal, NewStringUTF, ffi_str.as_ptr()))
    }

    /// Get the length of a java array
    pub fn get_array_length(&self, array: jarray) -> Result<jsize> {
        non_null!(array, "get_array_length array argument");
        let len: jsize = jni_unchecked!(self.internal, GetArrayLength, array);
        Ok(len)
    }

    /// Construct a new array holding objects in class `element_class`.
    /// All elements are initially set to `initial_element`.
    ///
    /// This function returns a local reference, that must not be allocated
    /// excessively.
    /// See [Java documentation][1] for details.
    /// [1]: https://docs.oracle.com/javase/8/docs/technotes/guides/jni/spec/design.html#global_and_local_references
    pub fn new_object_array<T>(
        &self,
        length: jsize,
        element_class: T,
        initial_element: JObject,
    ) -> Result<jobjectArray>
    where
        T: Desc<'a, JClass<'a>>,
    {
        let class = element_class.lookup(self)?;
        Ok(jni_non_null_call!(
            self.internal,
            NewObjectArray,
            length,
            class.into_inner(),
            initial_element.into_inner()
        ))
    }

    /// Returns an element of the `jobjectArray` array.
    pub fn get_object_array_element(&self, array: jobjectArray, index: jsize) -> Result<JObject> {
        non_null!(array, "get_object_array_element array argument");
        Ok(jni_non_null_call!(
            self.internal,
            GetObjectArrayElement,
            array,
            index
        ))
    }

    /// Sets an element of the `jobjectArray` array.
    pub fn set_object_array_element(
        &self,
        array: jobjectArray,
        index: jsize,
        value: JObject,
    ) -> Result<()> {
        non_null!(array, "set_object_array_element array argument");
        Ok(jni_void_call!(
            self.internal,
            SetObjectArrayElement,
            array,
            index,
            value.into_inner()
        ))
    }

    /// Create a new java byte array from a rust byte slice.
    pub fn byte_array_from_slice(&self, buf: &[u8]) -> Result<jbyteArray> {
        let length = buf.len() as i32;
        let bytes: jbyteArray = self.new_byte_array(length)?;
        jni_unchecked!(
            self.internal,
            SetByteArrayRegion,
            bytes,
            0,
            length,
            buf.as_ptr() as *const i8
        );
        Ok(bytes)
    }

    /// Converts a java byte array to a rust vector of bytes.
    pub fn convert_byte_array(&self, array: jbyteArray) -> Result<Vec<u8>> {
        non_null!(array, "convert_byte_array array argument");
        let length = jni_non_void_call!(self.internal, GetArrayLength, array);
        let mut vec = vec![0u8; length as usize];
        jni_unchecked!(
            self.internal,
            GetByteArrayRegion,
            array,
            0,
            length,
            vec.as_mut_ptr() as *mut i8
        );
        check_exception!(self.internal);
        Ok(vec)
    }

    /// Create a new java boolean array of supplied length.
    pub fn new_boolean_array(&self, length: jsize) -> Result<jbooleanArray> {
        let array: jbooleanArray = jni_non_null_call!(self.internal, NewBooleanArray, length);
        Ok(array)
    }

    /// Create a new java byte array of supplied length.
    pub fn new_byte_array(&self, length: jsize) -> Result<jbyteArray> {
        let array: jbyteArray = jni_non_null_call!(self.internal, NewByteArray, length);
        Ok(array)
    }

    /// Create a new java char array of supplied length.
    pub fn new_char_array(&self, length: jsize) -> Result<jcharArray> {
        let array: jcharArray = jni_non_null_call!(self.internal, NewCharArray, length);
        Ok(array)
    }

    /// Create a new java short array of supplied length.
    pub fn new_short_array(&self, length: jsize) -> Result<jshortArray> {
        let array: jshortArray = jni_non_null_call!(self.internal, NewShortArray, length);
        Ok(array)
    }

    /// Create a new java int array of supplied length.
    pub fn new_int_array(&self, length: jsize) -> Result<jintArray> {
        let array: jintArray = jni_non_null_call!(self.internal, NewIntArray, length);
        Ok(array)
    }

    /// Create a new java long array of supplied length.
    pub fn new_long_array(&self, length: jsize) -> Result<jlongArray> {
        let array: jlongArray = jni_non_null_call!(self.internal, NewLongArray, length);
        Ok(array)
    }

    /// Create a new java float array of supplied length.
    pub fn new_float_array(&self, length: jsize) -> Result<jfloatArray> {
        let array: jfloatArray = jni_non_null_call!(self.internal, NewFloatArray, length);
        Ok(array)
    }

    /// Create a new java double array of supplied length.
    pub fn new_double_array(&self, length: jsize) -> Result<jdoubleArray> {
        let array: jdoubleArray = jni_non_null_call!(self.internal, NewDoubleArray, length);
        Ok(array)
    }

    /// Copy elements of the java boolean array from the `start` index to the
    /// `buf` slice.
    pub fn get_boolean_array_region(
        &self,
        array: jbooleanArray,
        start: jsize,
        buf: &mut [jboolean],
    ) -> Result<()> {
        non_null!(array, "get_boolean_array_region array argument");
        jni_void_call!(
            self.internal,
            GetBooleanArrayRegion,
            array,
            start,
            buf.len() as jsize,
            buf.as_mut_ptr()
        );
        Ok(())
    }

    /// Copy elements of the java byte array from the `start` index to the `buf`
    /// slice.
    pub fn get_byte_array_region(
        &self,
        array: jbyteArray,
        start: jsize,
        buf: &mut [jbyte],
    ) -> Result<()> {
        non_null!(array, "get_byte_array_region array argument");
        jni_void_call!(
            self.internal,
            GetByteArrayRegion,
            array,
            start,
            buf.len() as jsize,
            buf.as_mut_ptr()
        );
        Ok(())
    }

    /// Copy elements of the java char array from the `start` index to the
    /// `buf` slice.
    pub fn get_char_array_region(
        &self,
        array: jcharArray,
        start: jsize,
        buf: &mut [jchar],
    ) -> Result<()> {
        non_null!(array, "get_char_array_region array argument");
        jni_void_call!(
            self.internal,
            GetCharArrayRegion,
            array,
            start,
            buf.len() as jsize,
            buf.as_mut_ptr()
        );
        Ok(())
    }

    /// Copy elements of the java short array from the `start` index to the
    /// `buf` slice.
    pub fn get_short_array_region(
        &self,
        array: jshortArray,
        start: jsize,
        buf: &mut [jshort],
    ) -> Result<()> {
        non_null!(array, "get_short_array_region array argument");
        jni_void_call!(
            self.internal,
            GetShortArrayRegion,
            array,
            start,
            buf.len() as jsize,
            buf.as_mut_ptr()
        );
        Ok(())
    }

    /// Copy elements of the java int array from the `start` index to the
    /// `buf` slice.
    pub fn get_int_array_region(
        &self,
        array: jintArray,
        start: jsize,
        buf: &mut [jint],
    ) -> Result<()> {
        non_null!(array, "get_int_array_region array argument");
        jni_void_call!(
            self.internal,
            GetIntArrayRegion,
            array,
            start,
            buf.len() as jsize,
            buf.as_mut_ptr()
        );
        Ok(())
    }

    /// Copy elements of the java long array from the `start` index to the
    /// `buf` slice.
    pub fn get_long_array_region(
        &self,
        array: jlongArray,
        start: jsize,
        buf: &mut [jlong],
    ) -> Result<()> {
        non_null!(array, "get_long_array_region array argument");
        jni_void_call!(
            self.internal,
            GetLongArrayRegion,
            array,
            start,
            buf.len() as jsize,
            buf.as_mut_ptr()
        );
        Ok(())
    }

    /// Copy elements of the java float array from the `start` index to the
    /// `buf` slice.
    pub fn get_float_array_region(
        &self,
        array: jfloatArray,
        start: jsize,
        buf: &mut [jfloat],
    ) -> Result<()> {
        non_null!(array, "get_float_array_region array argument");
        jni_void_call!(
            self.internal,
            GetFloatArrayRegion,
            array,
            start,
            buf.len() as jsize,
            buf.as_mut_ptr()
        );
        Ok(())
    }

    /// Copy elements of the java double array from the `start` index to the
    /// `buf` slice.
    pub fn get_double_array_region(
        &self,
        array: jdoubleArray,
        start: jsize,
        buf: &mut [jdouble],
    ) -> Result<()> {
        non_null!(array, "get_double_array_region array argument");
        jni_void_call!(
            self.internal,
            GetDoubleArrayRegion,
            array,
            start,
            buf.len() as jsize,
            buf.as_mut_ptr()
        );
        Ok(())
    }

    /// Copy the contents of the `buf` slice to the java boolean array at the
    /// `start` index.
    pub fn set_boolean_array_region(
        &self,
        array: jbooleanArray,
        start: jsize,
        buf: &[jboolean],
    ) -> Result<()> {
        non_null!(array, "set_boolean_array_region array argument");
        jni_void_call!(
            self.internal,
            SetBooleanArrayRegion,
            array,
            start,
            buf.len() as jsize,
            buf.as_ptr()
        );
        Ok(())
    }

    /// Copy the contents of the `buf` slice to the java byte array at the
    /// `start` index.
    pub fn set_byte_array_region(
        &self,
        array: jbyteArray,
        start: jsize,
        buf: &[jbyte],
    ) -> Result<()> {
        non_null!(array, "set_byte_array_region array argument");
        jni_void_call!(
            self.internal,
            SetByteArrayRegion,
            array,
            start,
            buf.len() as jsize,
            buf.as_ptr()
        );
        Ok(())
    }

    /// Copy the contents of the `buf` slice to the java char array at the
    /// `start` index.
    pub fn set_char_array_region(
        &self,
        array: jcharArray,
        start: jsize,
        buf: &[jchar],
    ) -> Result<()> {
        non_null!(array, "set_char_array_region array argument");
        jni_void_call!(
            self.internal,
            SetCharArrayRegion,
            array,
            start,
            buf.len() as jsize,
            buf.as_ptr()
        );
        Ok(())
    }

    /// Copy the contents of the `buf` slice to the java short array at the
    /// `start` index.
    pub fn set_short_array_region(
        &self,
        array: jshortArray,
        start: jsize,
        buf: &[jshort],
    ) -> Result<()> {
        non_null!(array, "set_short_array_region array argument");
        jni_void_call!(
            self.internal,
            SetShortArrayRegion,
            array,
            start,
            buf.len() as jsize,
            buf.as_ptr()
        );
        Ok(())
    }

    /// Copy the contents of the `buf` slice to the java int array at the
    /// `start` index.
    pub fn set_int_array_region(&self, array: jintArray, start: jsize, buf: &[jint]) -> Result<()> {
        non_null!(array, "set_int_array_region array argument");
        jni_void_call!(
            self.internal,
            SetIntArrayRegion,
            array,
            start,
            buf.len() as jsize,
            buf.as_ptr()
        );
        Ok(())
    }

    /// Copy the contents of the `buf` slice to the java long array at the
    /// `start` index.
    pub fn set_long_array_region(
        &self,
        array: jlongArray,
        start: jsize,
        buf: &[jlong],
    ) -> Result<()> {
        non_null!(array, "set_long_array_region array argument");
        jni_void_call!(
            self.internal,
            SetLongArrayRegion,
            array,
            start,
            buf.len() as jsize,
            buf.as_ptr()
        );
        Ok(())
    }

    /// Copy the contents of the `buf` slice to the java float array at the
    /// `start` index.
    pub fn set_float_array_region(
        &self,
        array: jfloatArray,
        start: jsize,
        buf: &[jfloat],
    ) -> Result<()> {
        non_null!(array, "set_float_array_region array argument");
        jni_void_call!(
            self.internal,
            SetFloatArrayRegion,
            array,
            start,
            buf.len() as jsize,
            buf.as_ptr()
        );
        Ok(())
    }

    /// Copy the contents of the `buf` slice to the java double array at the
    /// `start` index.
    pub fn set_double_array_region(
        &self,
        array: jdoubleArray,
        start: jsize,
        buf: &[jdouble],
    ) -> Result<()> {
        non_null!(array, "set_double_array_region array argument");
        jni_void_call!(
            self.internal,
            SetDoubleArrayRegion,
            array,
            start,
            buf.len() as jsize,
            buf.as_ptr()
        );
        Ok(())
    }

    /// Get a field without checking the provided type against the actual field.
    pub fn get_field_unchecked<T>(&self, obj: JObject, field: T, ty: JavaType) -> Result<JValue>
    where
        T: Desc<'a, JFieldID<'a>>,
    {
        non_null!(obj, "get_field_typed obj argument");

        let field = field.lookup(self)?.into_inner();
        let obj = obj.into_inner();

        // TODO clean this up
        Ok(match ty {
            JavaType::Object(_) | JavaType::Array(_) => {
                let obj: JObject = jni_non_null_call!(self.internal, GetObjectField, obj, field);
                obj.into()
            }
            // JavaType::Object
            JavaType::Method(_) => unimplemented!(),
            JavaType::Primitive(p) => {
                let v: JValue = match p {
                    Primitive::Boolean => {
                        (jni_unchecked!(self.internal, GetBooleanField, obj, field)
                            == sys::JNI_TRUE)
                            .into()
                    }
                    Primitive::Char => {
                        jni_unchecked!(self.internal, GetCharField, obj, field).into()
                    }
                    Primitive::Short => {
                        jni_unchecked!(self.internal, GetShortField, obj, field).into()
                    }
                    Primitive::Int => jni_unchecked!(self.internal, GetIntField, obj, field).into(),
                    Primitive::Long => {
                        jni_unchecked!(self.internal, GetLongField, obj, field).into()
                    }
                    Primitive::Float => {
                        jni_unchecked!(self.internal, GetFloatField, obj, field).into()
                    }
                    Primitive::Double => {
                        jni_unchecked!(self.internal, GetDoubleField, obj, field).into()
                    }
                    Primitive::Byte => {
                        jni_unchecked!(self.internal, GetByteField, obj, field).into()
                    }
                    Primitive::Void => {
                        return Err(ErrorKind::WrongJValueType("void", "see java field").into());
                    }
                };
                v.into()
            }
        })
    }

    /// Set a field without any type checking.
    pub fn set_field_unchecked<T>(&self, obj: JObject, field: T, val: JValue) -> Result<()>
    where
        T: Desc<'a, JFieldID<'a>>,
    {
        non_null!(obj, "set_field_typed obj argument");

        let field = field.lookup(self)?.into_inner();
        let obj = obj.into_inner();

        // TODO clean this up
        match val {
            JValue::Object(o) => {
                jni_unchecked!(self.internal, SetObjectField, obj, field, o.into_inner());
            }
            // JavaType::Object
            JValue::Bool(b) => {
                jni_unchecked!(self.internal, SetBooleanField, obj, field, b);
            }
            JValue::Char(c) => {
                jni_unchecked!(self.internal, SetCharField, obj, field, c);
            }
            JValue::Short(s) => {
                jni_unchecked!(self.internal, SetShortField, obj, field, s);
            }
            JValue::Int(i) => {
                jni_unchecked!(self.internal, SetIntField, obj, field, i);
            }
            JValue::Long(l) => {
                jni_unchecked!(self.internal, SetLongField, obj, field, l);
            }
            JValue::Float(f) => {
                jni_unchecked!(self.internal, SetFloatField, obj, field, f);
            }
            JValue::Double(d) => {
                jni_unchecked!(self.internal, SetDoubleField, obj, field, d);
            }
            JValue::Byte(b) => {
                jni_unchecked!(self.internal, SetByteField, obj, field, b);
            }
            JValue::Void => {
                return Err(ErrorKind::WrongJValueType("void", "see java field").into());
            }
        };

        Ok(())
    }

    /// Get a field. Requires an object class lookup and a field id lookup
    /// internally.
    pub fn get_field<S, T>(&self, obj: JObject, name: S, ty: T) -> Result<JValue>
    where
        S: Into<JNIString>,
        T: Into<JNIString> + AsRef<str>,
    {
        let class = self.auto_local(self.get_object_class(obj)?.into());

        let parsed = JavaType::from_str(ty.as_ref())?;

        let field_id: JFieldID = (&class, name, ty).lookup(self)?;

        self.get_field_unchecked(obj, field_id, parsed)
    }

    /// Set a field. Does the same lookups as `get_field` and ensures that the
    /// type matches the given value.
    pub fn set_field<S, T>(&self, obj: JObject, name: S, ty: T, val: JValue) -> Result<()>
    where
        S: Into<JNIString>,
        T: Into<JNIString> + AsRef<str>,
    {
        let parsed = JavaType::from_str(ty.as_ref())?;
        let in_type = val.primitive_type();

        match parsed {
            JavaType::Object(_) | JavaType::Array(_) => {
                if let None = in_type {
                    // we're good here
                } else {
                    return Err(
                        ErrorKind::WrongJValueType(val.type_name(), "see java field").into(),
                    );
                }
            }
            JavaType::Primitive(p) => {
                if let Some(in_p) = in_type {
                    if in_p == p {
                        // good
                    } else {
                        return Err(
                            ErrorKind::WrongJValueType(val.type_name(), "see java field").into(),
                        );
                    }
                } else {
                    return Err(
                        ErrorKind::WrongJValueType(val.type_name(), "see java field").into(),
                    );
                }
            }
            JavaType::Method(_) => unimplemented!(),
        }

        let class = self.auto_local(self.get_object_class(obj)?.into());

        self.set_field_unchecked(obj, (&class, name, ty), val)
    }

    /// Get a static field without checking the provided type against the actual
    /// field.
    pub fn get_static_field_unchecked<T, U>(
        &self,
        class: T,
        field: U,
        ty: JavaType,
    ) -> Result<JValue>
    where
        T: Desc<'a, JClass<'a>>,
        U: Desc<'a, JStaticFieldID<'a>>,
    {
        let class = class.lookup(self)?.into_inner();

        let field_id = field.lookup(self)?.into_inner();

        // TODO clean this up
        Ok(match ty {
            JavaType::Object(_) | JavaType::Array(_) => {
                let obj: JObject =
                    jni_non_void_call!(self.internal, GetStaticObjectField, class, field_id).into();
                obj.into()
            }
            // JavaType::Object
            JavaType::Method(_) => {
                return Err(ErrorKind::WrongJValueType("Method", "see java field").into())
            }
            JavaType::Primitive(p) => {
                let v: JValue = match p {
                    Primitive::Boolean => {
                        (jni_unchecked!(self.internal, GetStaticBooleanField, class, field_id)
                            == sys::JNI_TRUE)
                            .into()
                    }
                    Primitive::Char => {
                        jni_unchecked!(self.internal, GetStaticCharField, class, field_id).into()
                    }
                    Primitive::Short => {
                        jni_unchecked!(self.internal, GetStaticShortField, class, field_id).into()
                    }
                    Primitive::Int => {
                        jni_unchecked!(self.internal, GetStaticIntField, class, field_id).into()
                    }
                    Primitive::Long => {
                        jni_unchecked!(self.internal, GetStaticLongField, class, field_id).into()
                    }
                    Primitive::Float => {
                        jni_unchecked!(self.internal, GetStaticFloatField, class, field_id).into()
                    }
                    Primitive::Double => {
                        jni_unchecked!(self.internal, GetStaticDoubleField, class, field_id).into()
                    }
                    Primitive::Byte => {
                        jni_unchecked!(self.internal, GetStaticByteField, class, field_id).into()
                    }
                    Primitive::Void => {
                        return Err(ErrorKind::WrongJValueType("void", "see java field").into());
                    }
                };
                v.into()
            }
        })
    }

    /// Get a static field. Requires a class lookup and a field id lookup
    /// internally.
    pub fn get_static_field<T, U, V>(&self, class: T, field: U, sig: V) -> Result<JValue>
    where
        T: Desc<'a, JClass<'a>>,
        U: Into<JNIString>,
        V: Into<JNIString> + AsRef<str>,
    {
        let ty = JavaType::from_str(sig.as_ref())?;

        // go ahead and look up the class since it's already Copy,
        // and we'll need that for the next call.
        let class = class.lookup(self)?;

        self.get_static_field_unchecked(class, (class, field, sig), ty)
    }

    /// Surrenders ownership of a rust object to Java. Requires an object with a
    /// `long` field to store the pointer. The Rust value will be wrapped in a
    /// Mutex since Java will be controlling where it'll be used thread-wise.
    /// Unsafe because it leaks memory if `take_rust_field` is never called (so
    /// be sure to make a finalizer).
    ///
    /// **DO NOT** make a copy of the object containing one of these fields. If
    /// you've set up a finalizer to pass it back to Rust upon being GC'd, it
    /// will point to invalid memory and will likely attempt to be deallocated
    /// again.
    #[allow(unused_variables)]
    pub fn set_rust_field<S, T>(&self, obj: JObject, field: S, rust_object: T) -> Result<()>
    where
        S: AsRef<str>,
        T: Send + 'static,
    {
        let class = self.auto_local(self.get_object_class(obj)?.into());
        let field_id: JFieldID = (&class, &field, "J").lookup(self)?;

        let guard = self.lock_obj(obj)?;

        // Check to see if we've already set this value. If it's not null, that
        // means that we're going to leak memory if it gets overwritten.
        let field_ptr = self.get_field_unchecked(obj, field_id, JavaType::Primitive(Primitive::Long))?
            .j()? as *mut Mutex<T>;
        if !field_ptr.is_null() {
            return Err(format!("field already set: {}", field.as_ref()).into());
        }

        let mbox = Box::new(::std::sync::Mutex::new(rust_object));
        let ptr: *mut Mutex<T> = Box::into_raw(mbox);

        self.set_field_unchecked(obj, field_id, (ptr as ::sys::jlong).into())
    }

    /// Gets a lock on a Rust value that's been given to a Java object. Java
    /// still retains ownership and `take_rust_field` will still need to be
    /// called at some point. Checks for a null pointer, but assumes that the
    /// data it ponts to is valid for T.
    #[allow(unused_variables)]
    pub fn get_rust_field<S, T>(&self, obj: JObject, field: S) -> Result<MutexGuard<T>>
    where
        S: Into<JNIString>,
        T: Send + 'static,
    {
        let guard = self.lock_obj(obj)?;

        let ptr = self.get_field(obj, field, "J")?.j()? as *mut Mutex<T>;
        non_null!(ptr, "rust value from Java");
        unsafe {
            // dereferencing is safe, because we checked it for null
            Ok((*ptr).lock().unwrap())
        }
    }

    /// Take a Rust field back from Java. Makes sure that the pointer is
    /// non-null, but still assumes that the data it points to is valid for T.
    /// Sets the field to a null pointer to signal that it's empty.
    ///
    /// This will return an error in the event that there's an outstanding lock
    /// on the object.
    #[allow(unused_variables)]
    pub fn take_rust_field<S, T>(&self, obj: JObject, field: S) -> Result<T>
    where
        S: AsRef<str>,
        T: Send + 'static,
    {
        let class = self.auto_local(self.get_object_class(obj)?.into());
        let field_id: JFieldID = (&class, &field, "J").lookup(self)?;

        let mbox = {
            let guard = self.lock_obj(obj)?;

            let ptr = self.get_field_unchecked(obj, field_id, JavaType::Primitive(Primitive::Long))?
                .j()? as *mut Mutex<T>;

            non_null!(ptr, "rust value from Java");

            let mbox = unsafe {
                Box::from_raw(ptr)
            };

            // attempt to acquire the lock. This prevents us from consuming the
            // mutex if there's an outstanding lock. No one else will be able to
            // get a new one as long as we're in the guarded scope.
            let _ = mbox.try_lock()?;

            self.set_field_unchecked(
                obj,
                field_id,
                (::std::ptr::null_mut::<()>() as sys::jlong).into(),
            )?;

            mbox
        };

        Ok(mbox.into_inner().unwrap())
    }

    /// Lock a Java object. The MonitorGuard that this returns is responsible
    /// for ensuring that it gets unlocked.
    pub fn lock_obj(&self, obj: JObject) -> Result<MonitorGuard<'a>> {
        let _ = jni_unchecked!(self.internal, MonitorEnter, obj.into_inner());

        Ok(MonitorGuard {
            obj: obj.into_inner(),
            env: self.internal,
            life: Default::default(),
        })
    }

    /// Returns underlying `sys::JNIEnv` interface.
    pub fn get_native_interface(&self) -> *mut sys::JNIEnv {
        self.internal
    }

    /// Returns the Java VM interface.
    pub fn get_java_vm(&self) -> Result<JavaVM> {
        let mut raw = ptr::null_mut();
        let res = jni_unchecked!(self.internal, GetJavaVM, &mut raw);
        jni_error_code_to_result(res)?;
        unsafe { JavaVM::from_raw(raw) }
    }

    /// Ensures that at least a given number of local references can be created
    /// in the current thread.
    pub fn ensure_local_capacity(&self, capacity: jint) -> Result<()> {
        Ok(jni_void_call!(self.internal, EnsureLocalCapacity, capacity))
    }
}

/// Guard for a lock on a java object. This gets returned from the `lock_obj`
/// method.
pub struct MonitorGuard<'a> {
    obj: sys::jobject,
    env: *mut sys::JNIEnv,
    life: PhantomData<&'a ()>,
}

impl<'a> Drop for MonitorGuard<'a> {
    fn drop(&mut self) {
        let res: Result<()> = catch!({
            jni_unchecked!(self.env, MonitorExit, self.obj);
            Ok(())
        });

        match res {
            Err(e) => warn!("error releasing java monitor: {}", e),
            _ => {}
        }
    }
}<|MERGE_RESOLUTION|>--- conflicted
+++ resolved
@@ -81,7 +81,6 @@
 /// argument is passed to a method or when a null would be returned. Where
 /// applicable, the null error is changed to a more applicable error type, such
 /// as `MethodNotFound`.
-<<<<<<< HEAD
 ///
 /// # Checked and unchecked methods
 ///
@@ -106,9 +105,7 @@
 ///
 /// Calling unchecked methods with invalid arguments and/or invalid class and
 /// method descriptors may lead to segmentation fault.
-=======
 #[derive(Clone)]
->>>>>>> e261b981
 #[repr(C)]
 pub struct JNIEnv<'a> {
     internal: *mut sys::JNIEnv,
