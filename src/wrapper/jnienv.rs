use std::{
    marker::PhantomData,
    os::raw::{c_char, c_void},
    ptr, slice, str,
    str::FromStr,
    sync::{Mutex, MutexGuard},
};

use log::warn;

use crate::{
    descriptors::Desc,
    errors::*,
    objects::{
        AutoArray, AutoLocal, AutoPrimitiveArray, GlobalRef, JByteBuffer, JClass, JFieldID, JList,
        JMap, JMethodID, JObject, JStaticFieldID, JStaticMethodID, JString, JThrowable, JValue,
        ReleaseMode, TypeArray,
    },
    signature::{JavaType, Primitive, TypeSignature},
    strings::{JNIString, JavaStr},
    sys::{
        self, jarray, jboolean, jbooleanArray, jbyte, jbyteArray, jchar, jcharArray, jdouble,
        jdoubleArray, jfloat, jfloatArray, jint, jintArray, jlong, jlongArray, jobjectArray,
        jshort, jshortArray, jsize, jvalue, JNINativeMethod,
    },
    JNIVersion, JavaVM,
};

/// FFI-compatible JNIEnv struct. You can safely use this as the JNIEnv argument
/// to exported methods that will be called by java. This is where most of the
/// magic happens. All methods on this object are wrappers around JNI functions,
/// so the documentation on their behavior is still pretty applicable.
///
/// # Exception handling
///
/// Since we're calling into the JVM with this, many methods also have the
/// potential to cause an exception to get thrown. If this is the case, an `Err`
/// result will be returned with the error kind `JavaException`. Note that this
/// will _not_ clear the exception - it's up to the caller to decide whether to
/// do so or to let it continue being thrown.
///
/// ## `null` Java references
/// `null` Java references are handled by the following rules:
///   - If a `null` Java reference is passed to a method that expects a non-`null`
///   argument, an `Err` result with the kind `NullPtr` is returned.
///   - If a JNI function returns `null` to indicate an error (e.g. `new_int_array`),
///     it is converted to `Err`/`NullPtr` or, where possible, to a more applicable
///     error type, such as `MethodNotFound`. If the JNI function also throws
///     an exception, the `JavaException` error kind will be preferred.
///   - If a JNI function may return `null` Java reference as one of possible reference
///     values (e.g., `get_object_array_element` or `get_field_unchecked`),
///     it is converted to `JObject::null()`.
///
/// # Checked and unchecked methods
///
/// Some of the methods come in two versions: checked (e.g. `call_method`) and
/// unchecked (e.g. `call_method_unchecked`). Under the hood, checked methods
/// perform some checks to ensure the validity of provided signatures, names
/// and arguments, and then call the corresponding unchecked method.
///
/// Checked methods are more flexible as they allow passing class names
/// and method/field descriptors as strings and may perform lookups
/// of class objects and method/field ids for you, also performing
/// all the needed precondition checks. However, these lookup operations
/// are expensive, so if you need to call the same method (or access
/// the same field) multiple times, it is
/// [recommended](https://docs.oracle.com/en/java/javase/11/docs/specs/jni/design.html#accessing-fields-and-methods)
/// to cache the instance of the class and the method/field id, e.g.
///   - in loops
///   - when calling the same Java callback repeatedly.
///
/// If you do not cache references to classes and method/field ids,
/// you will *not* benefit from the unchecked methods.
///
/// Calling unchecked methods with invalid arguments and/or invalid class and
/// method descriptors may lead to segmentation fault.
#[derive(Clone, Copy)]
#[repr(transparent)]
pub struct JNIEnv<'a> {
    internal: *mut sys::JNIEnv,
    lifetime: PhantomData<&'a ()>,
}

impl<'a> JNIEnv<'a> {
    /// Create a JNIEnv from a raw pointer.
    ///
    /// # Safety
    ///
    /// Expects a valid pointer retrieved from the `GetEnv` JNI function. Only does a null check.
    pub unsafe fn from_raw(ptr: *mut sys::JNIEnv) -> Result<Self> {
        non_null!(ptr, "from_raw ptr argument");
        Ok(JNIEnv {
            internal: ptr,
            lifetime: PhantomData,
        })
    }

    /// Get the java version that we're being executed from.
    pub fn get_version(&self) -> Result<JNIVersion> {
        Ok(jni_unchecked!(self.internal, GetVersion).into())
    }

    /// Load a class from a buffer of raw class data. The name of the class must match the name
    /// encoded within the class file data.
    pub fn define_class<S>(&self, name: S, loader: JObject<'a>, buf: &[u8]) -> Result<JClass<'a>>
    where
        S: Into<JNIString>,
    {
        let name = name.into();
        self.define_class_impl(name.as_ptr(), loader, buf)
    }

    /// Load a class from a buffer of raw class data. The name of the class is inferred from the
    /// buffer.
    pub fn define_unnamed_class<S>(&self, loader: JObject<'a>, buf: &[u8]) -> Result<JClass<'a>>
    where
        S: Into<JNIString>,
    {
        self.define_class_impl(ptr::null(), loader, buf)
    }

    fn define_class_impl(
        &self,
        name: *const c_char,
        loader: JObject<'a>,
        buf: &[u8],
    ) -> Result<JClass<'a>> {
        let class = jni_non_null_call!(
            self.internal,
            DefineClass,
            name,
            loader.into_inner(),
            buf.as_ptr() as *const jbyte,
            buf.len() as jsize
        );
        Ok(class)
    }

    /// Look up a class by name.
    ///
    /// # Example
    /// ```rust,ignore
    /// let class: JClass<'a> = env.find_class("java/lang/String");
    /// ```
    pub fn find_class<S>(&self, name: S) -> Result<JClass<'a>>
    where
        S: Into<JNIString>,
    {
        let name = name.into();
        let class = jni_non_null_call!(self.internal, FindClass, name.as_ptr());
        Ok(class)
    }

    /// Returns the superclass for a particular class OR `JObject::null()` for `java.lang.Object` or
    /// an interface. As with `find_class`, takes a descriptor.
    pub fn get_superclass<'c, T>(&self, class: T) -> Result<JClass<'a>>
    where
        T: Desc<'a, JClass<'c>>,
    {
        let class = class.lookup(self)?;
        Ok(jni_non_void_call!(self.internal, GetSuperclass, class.into_inner()).into())
    }

    /// Tests whether class1 is assignable from class2.
    pub fn is_assignable_from<'t, 'u, T, U>(&self, class1: T, class2: U) -> Result<bool>
    where
        T: Desc<'a, JClass<'t>>,
        U: Desc<'a, JClass<'u>>,
    {
        let class1 = class1.lookup(self)?;
        let class2 = class2.lookup(self)?;
        Ok(jni_unchecked!(
            self.internal,
            IsAssignableFrom,
            class1.into_inner(),
            class2.into_inner()
        ) == sys::JNI_TRUE)
    }

    /// Returns true if the object reference can be cast to the given type.
    ///
    /// _NB: Unlike the operator `instanceof`, function `IsInstanceOf` *returns `true`*
    /// for all classes *if `object` is `null`.*_
    ///
    /// See [JNI documentation](https://docs.oracle.com/javase/8/docs/technotes/guides/jni/spec/functions.html#IsInstanceOf)
    /// for details.
    pub fn is_instance_of<'c, O, T>(&self, object: O, class: T) -> Result<bool>
    where
        O: Into<JObject<'a>>,
        T: Desc<'a, JClass<'c>>,
    {
        let class = class.lookup(self)?;
        Ok(jni_unchecked!(
            self.internal,
            IsInstanceOf,
            object.into().into_inner(),
            class.into_inner()
        ) == sys::JNI_TRUE)
    }

    /// Returns true if ref1 and ref2 refer to the same Java object, or are both `NULL`. Otherwise,
    /// returns false.
    pub fn is_same_object<'b, 'c, O, T>(&self, ref1: O, ref2: T) -> Result<bool>
    where
        O: Into<JObject<'b>>,
        T: Into<JObject<'c>>,
    {
        Ok(jni_unchecked!(
            self.internal,
            IsSameObject,
            ref1.into().into_inner(),
            ref2.into().into_inner()
        ) == sys::JNI_TRUE)
    }

    /// Raise an exception from an existing object. This will continue being
    /// thrown in java unless `exception_clear` is called.
    ///
    /// # Examples
    /// ```rust,ignore
    /// let _ = env.throw(("java/lang/Exception", "something bad happened"));
    /// ```
    ///
    /// Defaulting to "java/lang/Exception":
    ///
    /// ```rust,ignore
    /// let _ = env.throw("something bad happened");
    /// ```
    pub fn throw<'e, E>(&self, obj: E) -> Result<()>
    where
        E: Desc<'a, JThrowable<'e>>,
    {
        let throwable = obj.lookup(self)?;
        let res: i32 = jni_unchecked!(self.internal, Throw, throwable.into_inner());
        if res == 0 {
            Ok(())
        } else {
            Err(Error::ThrowFailed(res))
        }
    }

    /// Create and throw a new exception from a class descriptor and an error
    /// message.
    ///
    /// # Example
    /// ```rust,ignore
    /// let _ = env.throw_new("java/lang/Exception", "something bad happened");
    /// ```
    pub fn throw_new<'c, S, T>(&self, class: T, msg: S) -> Result<()>
    where
        S: Into<JNIString>,
        T: Desc<'a, JClass<'c>>,
    {
        let class = class.lookup(self)?;
        let msg = msg.into();
        let res: i32 = jni_unchecked!(self.internal, ThrowNew, class.into_inner(), msg.as_ptr());
        if res == 0 {
            Ok(())
        } else {
            Err(Error::ThrowFailed(res))
        }
    }

    /// Check whether or not an exception is currently in the process of being
    /// thrown. An exception is in this state from the time it gets thrown and
    /// not caught in a java function until `exception_clear` is called.
    pub fn exception_occurred(&self) -> Result<JThrowable<'a>> {
        let throwable = jni_unchecked!(self.internal, ExceptionOccurred);
        Ok(JThrowable::from(throwable))
    }

    /// Print exception information to the console.
    pub fn exception_describe(&self) -> Result<()> {
        jni_unchecked!(self.internal, ExceptionDescribe);
        Ok(())
    }

    /// Clear an exception in the process of being thrown. If this is never
    /// called, the exception will continue being thrown when control is
    /// returned to java.
    pub fn exception_clear(&self) -> Result<()> {
        jni_unchecked!(self.internal, ExceptionClear);
        Ok(())
    }

    /// Abort the JVM with an error message.
    #[allow(unused_variables, unreachable_code)]
    pub fn fatal_error<S: Into<JNIString>>(&self, msg: S) -> ! {
        let msg = msg.into();
        let res: Result<()> = catch!({
            jni_unchecked!(self.internal, FatalError, msg.as_ptr());
            unreachable!()
        });

        panic!(res.unwrap_err());
    }

    /// Check to see if an exception is being thrown. This only differs from
    /// `exception_occurred` in that it doesn't return the actual thrown
    /// exception.
    pub fn exception_check(&self) -> Result<bool> {
        let check = jni_unchecked!(self.internal, ExceptionCheck) == sys::JNI_TRUE;
        Ok(check)
    }

    /// Create a new instance of a direct java.nio.ByteBuffer.
    pub fn new_direct_byte_buffer(&self, data: &mut [u8]) -> Result<JByteBuffer<'a>> {
        let obj: JObject = jni_non_null_call!(
            self.internal,
            NewDirectByteBuffer,
            data.as_mut_ptr() as *mut c_void,
            data.len() as jlong
        );
        Ok(JByteBuffer::from(obj))
    }

    /// Returns the starting address of the memory of the direct
    /// java.nio.ByteBuffer.
    pub fn get_direct_buffer_address(&self, buf: JByteBuffer) -> Result<&mut [u8]> {
        non_null!(buf, "get_direct_buffer_address argument");
        let ptr: *mut c_void =
            jni_unchecked!(self.internal, GetDirectBufferAddress, buf.into_inner());
        non_null!(ptr, "get_direct_buffer_address return value");
        let capacity = self.get_direct_buffer_capacity(buf)?;
        unsafe { Ok(slice::from_raw_parts_mut(ptr as *mut u8, capacity as usize)) }
    }

    /// Returns the capacity of the direct java.nio.ByteBuffer.
    pub fn get_direct_buffer_capacity(&self, buf: JByteBuffer) -> Result<jlong> {
        let capacity = jni_unchecked!(self.internal, GetDirectBufferCapacity, buf.into_inner());
        match capacity {
            -1 => Err(Error::JniCall(JniError::Unknown)),
            _ => Ok(capacity),
        }
    }

    /// Turns an object into a global ref. This has the benefit of removing the
    /// lifetime bounds since it's guaranteed to not get GC'd by java. It
    /// releases the GC pin upon being dropped.
    pub fn new_global_ref<O>(&self, obj: O) -> Result<GlobalRef>
    where
        O: Into<JObject<'a>>,
    {
        let new_ref: JObject =
            jni_unchecked!(self.internal, NewGlobalRef, obj.into().into_inner()).into();
        let global = unsafe { GlobalRef::from_raw(self.get_java_vm()?, new_ref.into_inner()) };
        Ok(global)
    }

    /// Create a new local ref to an object.
    ///
    /// Note that the object passed to this is *already* a local ref. This
    /// creates yet another reference to it, which is most likely not what you
    /// want.
    pub fn new_local_ref<T>(&self, obj: JObject<'a>) -> Result<JObject<'a>> {
        let local: JObject = jni_unchecked!(self.internal, NewLocalRef, obj.into_inner()).into();
        Ok(local)
    }

    /// Creates a new auto-deleted local reference.
    ///
    /// See also [`with_local_frame`](struct.JNIEnv.html#method.with_local_frame) method that
    /// can be more convenient when you create a _bounded_ number of local references
    /// but cannot rely on automatic de-allocation (e.g., in case of recursion, deep call stacks,
    /// [permanently-attached](struct.JavaVM.html#attaching-native-threads) native threads, etc.).
    pub fn auto_local<'b, O>(&'b self, obj: O) -> AutoLocal<'a, 'b>
    where
        O: Into<JObject<'a>>,
    {
        AutoLocal::new(self, obj.into())
    }

    /// Deletes the local reference.
    ///
    /// Local references are valid for the duration of a native method call.
    /// They are
    /// freed automatically after the native method returns. Each local
    /// reference costs
    /// some amount of Java Virtual Machine resource. Programmers need to make
    /// sure that
    /// native methods do not excessively allocate local references. Although
    /// local
    /// references are automatically freed after the native method returns to
    /// Java,
    /// excessive allocation of local references may cause the VM to run out of
    /// memory
    /// during the execution of a native method.
    ///
    /// In most cases it is better to use `AutoLocal` (see `auto_local` method)
    /// or `with_local_frame` instead of direct `delete_local_ref` calls.
    pub fn delete_local_ref(&self, obj: JObject) -> Result<()> {
        jni_unchecked!(self.internal, DeleteLocalRef, obj.into_inner());
        Ok(())
    }

    /// Creates a new local reference frame, in which at least a given number
    /// of local references can be created.
    ///
    /// Returns `Err` on failure, with a pending `OutOfMemoryError`.
    ///
    /// Prefer to use [`with_local_frame`](struct.JNIEnv.html#method.with_local_frame) instead of
    /// direct `push_local_frame`/`pop_local_frame` calls.
    ///
    /// See also [`auto_local`](struct.JNIEnv.html#method.auto_local) method
    /// and `AutoLocal` type — that approach can be more convenient in loops.
    pub fn push_local_frame(&self, capacity: i32) -> Result<()> {
        // This method is safe to call in case of pending exceptions (see chapter 2 of the spec)
        let res = jni_unchecked!(self.internal, PushLocalFrame, capacity);
        jni_error_code_to_result(res)
    }

    /// Pops off the current local reference frame, frees all the local
    /// references allocated on the current stack frame, except the `result`,
    /// which is returned from this function and remains valid.
    ///
    /// The resulting `JObject` will be `NULL` iff `result` is `NULL`.
    pub fn pop_local_frame(&self, result: JObject<'a>) -> Result<JObject<'a>> {
        // This method is safe to call in case of pending exceptions (see chapter 2 of the spec)
        Ok(jni_unchecked!(self.internal, PopLocalFrame, result.into_inner()).into())
    }

    /// Executes the given function in a new local reference frame, in which at least a given number
    /// of references can be created. Once this method returns, all references allocated
    /// in the frame are freed, except the one that the function returns, which remains valid.
    ///
    /// If _no_ new frames can be allocated, returns `Err` with a pending `OutOfMemoryError`.
    ///
    /// See also [`auto_local`](struct.JNIEnv.html#method.auto_local) method
    /// and `AutoLocal` type - that approach can be more convenient in loops.
    pub fn with_local_frame<F>(&self, capacity: i32, f: F) -> Result<JObject<'a>>
    where
        F: FnOnce() -> Result<JObject<'a>>,
    {
        self.push_local_frame(capacity)?;
        let res = f();
        match res {
            Ok(obj) => self.pop_local_frame(obj),
            Err(e) => {
                self.pop_local_frame(JObject::null())?;
                Err(e)
            }
        }
    }

    /// Allocates a new object from a class descriptor without running a
    /// constructor.
    pub fn alloc_object<'c, T>(&self, class: T) -> Result<JObject<'a>>
    where
        T: Desc<'a, JClass<'c>>,
    {
        let class = class.lookup(self)?;
        Ok(jni_non_null_call!(
            self.internal,
            AllocObject,
            class.into_inner()
        ))
    }

    /// Common functionality for finding methods.
    #[allow(clippy::redundant_closure_call)]
    fn get_method_id_base<'c, T, U, V, C, R>(
        &self,
        class: T,
        name: U,
        sig: V,
        get_method: C,
    ) -> Result<R>
    where
        T: Desc<'a, JClass<'c>>,
        U: Into<JNIString>,
        V: Into<JNIString>,
        C: for<'d> Fn(&JClass<'d>, &JNIString, &JNIString) -> Result<R>,
    {
        let class = class.lookup(self)?;
        let ffi_name = name.into();
        let sig = sig.into();

        let res: Result<R> = catch!({ get_method(&class, &ffi_name, &sig) });

        match res {
            Ok(m) => Ok(m),
            Err(e) => match e {
                Error::NullPtr(_) => {
                    let name: String = ffi_name.into();
                    let sig: String = sig.into();
                    Err(Error::MethodNotFound { name, sig })
                }
                _ => Err(e),
            },
        }
    }

    /// Look up a method by class descriptor, name, and
    /// signature.
    ///
    /// # Example
    /// ```rust,ignore
    /// let method_id: JMethodID =
    ///     env.get_method_id("java/lang/String", "substring", "(II)Ljava/lang/String;");
    /// ```
    pub fn get_method_id<'c, T, U, V>(&self, class: T, name: U, sig: V) -> Result<JMethodID<'a>>
    where
        T: Desc<'a, JClass<'c>>,
        U: Into<JNIString>,
        V: Into<JNIString>,
    {
        self.get_method_id_base(class, name, sig, |class, name, sig| {
            Ok(jni_non_null_call!(
                self.internal,
                GetMethodID,
                class.into_inner(),
                name.as_ptr(),
                sig.as_ptr()
            ))
        })
    }

    /// Look up a static method by class descriptor, name, and
    /// signature.
    ///
    /// # Example
    /// ```rust,ignore
    /// let method_id: JMethodID =
    ///     env.get_static_method_id("java/lang/String", "valueOf", "(I)Ljava/lang/String;");
    /// ```
    pub fn get_static_method_id<'c, T, U, V>(
        &self,
        class: T,
        name: U,
        sig: V,
    ) -> Result<JStaticMethodID<'a>>
    where
        T: Desc<'a, JClass<'c>>,
        U: Into<JNIString>,
        V: Into<JNIString>,
    {
        self.get_method_id_base(class, name, sig, |class, name, sig| {
            Ok(jni_non_null_call!(
                self.internal,
                GetStaticMethodID,
                class.into_inner(),
                name.as_ptr(),
                sig.as_ptr()
            ))
        })
    }

    /// Look up the field ID for a class/name/type combination.
    ///
    /// # Example
    /// ```rust,ignore
    /// let field_id = env.get_field_id("com/my/Class", "intField", "I");
    /// ```
    pub fn get_field_id<'c, T, U, V>(&self, class: T, name: U, sig: V) -> Result<JFieldID<'a>>
    where
        T: Desc<'a, JClass<'c>>,
        U: Into<JNIString>,
        V: Into<JNIString>,
    {
        let class = class.lookup(self)?;
        let ffi_name = name.into();
        let ffi_sig = sig.into();

        let res: Result<JFieldID> = catch!({
            Ok(jni_non_null_call!(
                self.internal,
                GetFieldID,
                class.into_inner(),
                ffi_name.as_ptr(),
                ffi_sig.as_ptr()
            ))
        });

        match res {
            Ok(m) => Ok(m),
            Err(e) => match e {
                Error::NullPtr(_) => {
                    let name: String = ffi_name.into();
                    let sig: String = ffi_sig.into();
                    Err(Error::FieldNotFound { name, sig })
                }
                _ => Err(e),
            },
        }
    }

    /// Look up the static field ID for a class/name/type combination.
    ///
    /// # Example
    /// ```rust,ignore
    /// let field_id = env.get_static_field_id("com/my/Class", "intField", "I");
    /// ```
    pub fn get_static_field_id<'c, T, U, V>(
        &self,
        class: T,
        name: U,
        sig: V,
    ) -> Result<JStaticFieldID<'a>>
    where
        T: Desc<'a, JClass<'c>>,
        U: Into<JNIString>,
        V: Into<JNIString>,
    {
        let class = class.lookup(self)?;
        let ffi_name = name.into();
        let ffi_sig = sig.into();

        let res: Result<JStaticFieldID> = catch!({
            Ok(jni_non_null_call!(
                self.internal,
                GetStaticFieldID,
                class.into_inner(),
                ffi_name.as_ptr(),
                ffi_sig.as_ptr()
            ))
        });

        match res {
            Ok(m) => Ok(m),
            Err(e) => match e {
                Error::NullPtr(_) => {
                    let name: String = ffi_name.into();
                    let sig: String = ffi_sig.into();
                    Err(Error::FieldNotFound { name, sig })
                }
                _ => Err(e),
            },
        }
    }

    /// Get the class for an object.
    pub fn get_object_class<'b, O>(&self, obj: O) -> Result<JClass<'a>>
    where
        O: Into<JObject<'b>>,
    {
        let obj = obj.into();
        non_null!(obj, "get_object_class");
        Ok(jni_unchecked!(self.internal, GetObjectClass, obj.into_inner()).into())
    }

    /// Call a static method in an unsafe manner. This does nothing to check
    /// whether the method is valid to call on the class, whether the return
    /// type is correct, or whether the number of args is valid for the method.
    ///
    /// Under the hood, this simply calls the `CallStatic<Type>MethodA` method
    /// with the provided arguments.
    pub fn call_static_method_unchecked<'c, 'm, T, U>(
        &self,
        class: T,
        method_id: U,
        ret: JavaType,
        args: &[JValue],
    ) -> Result<JValue<'a>>
    where
        T: Desc<'a, JClass<'c>>,
        U: Desc<'a, JStaticMethodID<'m>>,
    {
        let class = class.lookup(self)?;

        let method_id = method_id.lookup(self)?.into_inner();

        let class = class.into_inner();
        let args: Vec<jvalue> = args.iter().map(|v| v.to_jni()).collect();
        let jni_args = args.as_ptr();

        // TODO clean this up
        Ok(match ret {
            JavaType::Object(_) | JavaType::Array(_) => {
                let obj: JObject = jni_non_void_call!(
                    self.internal,
                    CallStaticObjectMethodA,
                    class,
                    method_id,
                    jni_args
                )
                .into();
                obj.into()
            }
            // JavaType::Object
            JavaType::Method(_) => unimplemented!(),
            JavaType::Primitive(p) => match p {
                Primitive::Boolean => jni_non_void_call!(
                    self.internal,
                    CallStaticBooleanMethodA,
                    class,
                    method_id,
                    jni_args
                )
                .into(),
                Primitive::Char => jni_non_void_call!(
                    self.internal,
                    CallStaticCharMethodA,
                    class,
                    method_id,
                    jni_args
                )
                .into(),
                Primitive::Short => jni_non_void_call!(
                    self.internal,
                    CallStaticShortMethodA,
                    class,
                    method_id,
                    jni_args
                )
                .into(),
                Primitive::Int => jni_non_void_call!(
                    self.internal,
                    CallStaticIntMethodA,
                    class,
                    method_id,
                    jni_args
                )
                .into(),
                Primitive::Long => jni_non_void_call!(
                    self.internal,
                    CallStaticLongMethodA,
                    class,
                    method_id,
                    jni_args
                )
                .into(),
                Primitive::Float => jni_non_void_call!(
                    self.internal,
                    CallStaticFloatMethodA,
                    class,
                    method_id,
                    jni_args
                )
                .into(),
                Primitive::Double => jni_non_void_call!(
                    self.internal,
                    CallStaticDoubleMethodA,
                    class,
                    method_id,
                    jni_args
                )
                .into(),
                Primitive::Byte => jni_non_void_call!(
                    self.internal,
                    CallStaticByteMethodA,
                    class,
                    method_id,
                    jni_args
                )
                .into(),
                Primitive::Void => {
                    jni_void_call!(
                        self.internal,
                        CallStaticVoidMethodA,
                        class,
                        method_id,
                        jni_args
                    );
                    return Ok(JValue::Void);
                }
            }, // JavaType::Primitive
        }) // match parsed.ret
    }

    /// Call an object method in an unsafe manner. This does nothing to check
    /// whether the method is valid to call on the object, whether the return
    /// type is correct, or whether the number of args is valid for the method.
    ///
    /// Under the hood, this simply calls the `Call<Type>MethodA` method with
    /// the provided arguments.
    pub fn call_method_unchecked<'m, O, T>(
        &self,
        obj: O,
        method_id: T,
        ret: JavaType,
        args: &[JValue],
    ) -> Result<JValue<'a>>
    where
        O: Into<JObject<'a>>,
        T: Desc<'a, JMethodID<'m>>,
    {
        let method_id = method_id.lookup(self)?.into_inner();

        let obj = obj.into().into_inner();

        let args: Vec<jvalue> = args.iter().map(|v| v.to_jni()).collect();
        let jni_args = args.as_ptr();

        // TODO clean this up
        Ok(match ret {
            JavaType::Object(_) | JavaType::Array(_) => {
                let obj: JObject =
                    jni_non_void_call!(self.internal, CallObjectMethodA, obj, method_id, jni_args)
                        .into();
                obj.into()
            }
            // JavaType::Object
            JavaType::Method(_) => unimplemented!(),
            JavaType::Primitive(p) => match p {
                Primitive::Boolean => {
                    jni_non_void_call!(self.internal, CallBooleanMethodA, obj, method_id, jni_args)
                        .into()
                }
                Primitive::Char => {
                    jni_non_void_call!(self.internal, CallCharMethodA, obj, method_id, jni_args)
                        .into()
                }
                Primitive::Short => {
                    jni_non_void_call!(self.internal, CallShortMethodA, obj, method_id, jni_args)
                        .into()
                }
                Primitive::Int => {
                    jni_non_void_call!(self.internal, CallIntMethodA, obj, method_id, jni_args)
                        .into()
                }
                Primitive::Long => {
                    jni_non_void_call!(self.internal, CallLongMethodA, obj, method_id, jni_args)
                        .into()
                }
                Primitive::Float => {
                    jni_non_void_call!(self.internal, CallFloatMethodA, obj, method_id, jni_args)
                        .into()
                }
                Primitive::Double => {
                    jni_non_void_call!(self.internal, CallDoubleMethodA, obj, method_id, jni_args)
                        .into()
                }
                Primitive::Byte => {
                    jni_non_void_call!(self.internal, CallByteMethodA, obj, method_id, jni_args)
                        .into()
                }
                Primitive::Void => {
                    jni_void_call!(self.internal, CallVoidMethodA, obj, method_id, jni_args);
                    return Ok(JValue::Void);
                }
            }, // JavaType::Primitive
        }) // match parsed.ret
    }

    /// Calls an object method safely. This comes with a number of
    /// lookups/checks. It
    ///
    /// * Parses the type signature to find the number of arguments and return
    ///   type
    /// * Looks up the JClass for the given object.
    /// * Looks up the JMethodID for the class/name/signature combination
    /// * Ensures that the number of args matches the signature
    /// * Calls `call_method_unchecked` with the verified safe arguments.
    ///
    /// Note: this may cause a java exception if the arguments are the wrong
    /// type, in addition to if the method itself throws.
    pub fn call_method<O, S, T>(
        &self,
        obj: O,
        name: S,
        sig: T,
        args: &[JValue],
    ) -> Result<JValue<'a>>
    where
        O: Into<JObject<'a>>,
        S: Into<JNIString>,
        T: Into<JNIString> + AsRef<str>,
    {
        let obj = obj.into();
        non_null!(obj, "call_method obj argument");

        // parse the signature
        let parsed = TypeSignature::from_str(sig.as_ref())?;
        if parsed.args.len() != args.len() {
            return Err(Error::InvalidArgList(parsed));
        }

        let class = self.auto_local(self.get_object_class(obj)?);

        self.call_method_unchecked(obj, (&class, name, sig), parsed.ret, args)
    }

    /// Calls a static method safely. This comes with a number of
    /// lookups/checks. It
    ///
    /// * Parses the type signature to find the number of arguments and return
    ///   type
    /// * Looks up the JMethodID for the class/name/signature combination
    /// * Ensures that the number of args matches the signature
    /// * Calls `call_method_unchecked` with the verified safe arguments.
    ///
    /// Note: this may cause a java exception if the arguments are the wrong
    /// type, in addition to if the method itself throws.
    pub fn call_static_method<'c, T, U, V>(
        &self,
        class: T,
        name: U,
        sig: V,
        args: &[JValue],
    ) -> Result<JValue<'a>>
    where
        T: Desc<'a, JClass<'c>>,
        U: Into<JNIString>,
        V: Into<JNIString> + AsRef<str>,
    {
        let parsed = TypeSignature::from_str(&sig)?;
        if parsed.args.len() != args.len() {
            return Err(Error::InvalidArgList(parsed));
        }

        // go ahead and look up the class since it's already Copy,
        // and we'll need that for the next call.
        let class = class.lookup(self)?;

        self.call_static_method_unchecked(class, (class, name, sig), parsed.ret, args)
    }

    /// Create a new object using a constructor. This is done safely using
    /// checks similar to those in `call_static_method`.
    pub fn new_object<'c, T, U>(
        &self,
        class: T,
        ctor_sig: U,
        ctor_args: &[JValue],
    ) -> Result<JObject<'a>>
    where
        T: Desc<'a, JClass<'c>>,
        U: Into<JNIString> + AsRef<str>,
    {
        // parse the signature
        let parsed = TypeSignature::from_str(&ctor_sig)?;

        if parsed.args.len() != ctor_args.len() {
            return Err(Error::InvalidArgList(parsed));
        }

        if parsed.ret != JavaType::Primitive(Primitive::Void) {
            return Err(Error::InvalidCtorReturn);
        }

        // build strings
        let class = class.lookup(self)?;

        let method_id: JMethodID = (class, ctor_sig).lookup(self)?;

        self.new_object_unchecked(class, method_id, ctor_args)
    }

    /// Create a new object using a constructor. Arguments aren't checked
    /// because
    /// of the `JMethodID` usage.
    pub fn new_object_unchecked<'c, T>(
        &self,
        class: T,
        ctor_id: JMethodID,
        ctor_args: &[JValue],
    ) -> Result<JObject<'a>>
    where
        T: Desc<'a, JClass<'c>>,
    {
        let class = class.lookup(self)?;

        let jni_args: Vec<jvalue> = ctor_args.iter().map(|v| v.to_jni()).collect();
        let jni_args = jni_args.as_ptr();

        Ok(jni_non_null_call!(
            self.internal,
            NewObjectA,
            class.into_inner(),
            ctor_id.into_inner(),
            jni_args
        ))
    }

    /// Cast a JObject to a `JList`. This won't throw exceptions or return errors
    /// in the event that the object isn't actually a list, but the methods on
    /// the resulting map object will.
    pub fn get_list(&self, obj: JObject<'a>) -> Result<JList<'a, '_>> {
        non_null!(obj, "get_list obj argument");
        JList::from_env(self, obj)
    }

    /// Cast a JObject to a JMap. This won't throw exceptions or return errors
    /// in the event that the object isn't actually a map, but the methods on
    /// the resulting map object will.
    pub fn get_map(&self, obj: JObject<'a>) -> Result<JMap<'a, '_>> {
        non_null!(obj, "get_map obj argument");
        JMap::from_env(self, obj)
    }

    /// Get a JavaStr from a JString. This allows conversions from java string
    /// objects to rust strings.
    ///
    /// This entails a call to `GetStringUTFChars` and only decodes java's
    /// modified UTF-8 format on conversion to a rust-compatible string.
    pub fn get_string(&self, obj: JString<'a>) -> Result<JavaStr<'a, '_>> {
        non_null!(obj, "get_string obj argument");
        JavaStr::from_env(self, obj)
    }

    /// Get a pointer to the character array beneath a JString.
    ///
    /// Array contains Java's modified UTF-8.
    ///
    /// # Attention
    /// This will leak memory if `release_string_utf_chars` is never called.
    pub fn get_string_utf_chars(&self, obj: JString) -> Result<*const c_char> {
        non_null!(obj, "get_string_utf_chars obj argument");
        let ptr: *const c_char = jni_non_null_call!(
            self.internal,
            GetStringUTFChars,
            obj.into_inner(),
            ::std::ptr::null::<jboolean>() as *mut jboolean
        );
        Ok(ptr)
    }

    /// Unpin the array returned by `get_string_utf_chars`.
    // It is safe to dereference a pointer that comes from `get_string_utf_chars`.
    #[allow(clippy::not_unsafe_ptr_arg_deref)]
    pub fn release_string_utf_chars(&self, obj: JString, arr: *const c_char) -> Result<()> {
        non_null!(obj, "release_string_utf_chars obj argument");
        // This method is safe to call in case of pending exceptions (see the chapter 2 of the spec)
        jni_unchecked!(self.internal, ReleaseStringUTFChars, obj.into_inner(), arr);
        Ok(())
    }

    /// Create a new java string object from a rust string. This requires a
    /// re-encoding of rusts *real* UTF-8 strings to java's modified UTF-8
    /// format.
    pub fn new_string<S: Into<JNIString>>(&self, from: S) -> Result<JString<'a>> {
        let ffi_str = from.into();
        Ok(jni_non_null_call!(
            self.internal,
            NewStringUTF,
            ffi_str.as_ptr()
        ))
    }

    /// Get the length of a java array
    pub fn get_array_length(&self, array: jarray) -> Result<jsize> {
        non_null!(array, "get_array_length array argument");
        let len: jsize = jni_unchecked!(self.internal, GetArrayLength, array);
        Ok(len)
    }

    /// Construct a new array holding objects in class `element_class`.
    /// All elements are initially set to `initial_element`.
    ///
    /// This function returns a local reference, that must not be allocated
    /// excessively.
    /// See [Java documentation][1] for details.
    /// [1]: https://docs.oracle.com/javase/8/docs/technotes/guides/jni/spec/design.html#global_and_local_references
    pub fn new_object_array<'c, T, U>(
        &self,
        length: jsize,
        element_class: T,
        initial_element: U,
    ) -> Result<jobjectArray>
    where
        T: Desc<'a, JClass<'c>>,
        U: Into<JObject<'a>>,
    {
        let class = element_class.lookup(self)?;
        Ok(jni_non_null_call!(
            self.internal,
            NewObjectArray,
            length,
            class.into_inner(),
            initial_element.into().into_inner()
        ))
    }

    /// Returns an element of the `jobjectArray` array.
    pub fn get_object_array_element(
        &self,
        array: jobjectArray,
        index: jsize,
    ) -> Result<JObject<'a>> {
        non_null!(array, "get_object_array_element array argument");
        Ok(jni_non_void_call!(self.internal, GetObjectArrayElement, array, index).into())
    }

    /// Sets an element of the `jobjectArray` array.
    pub fn set_object_array_element<O>(
        &self,
        array: jobjectArray,
        index: jsize,
        value: O,
    ) -> Result<()>
    where
        O: Into<JObject<'a>>,
    {
        non_null!(array, "set_object_array_element array argument");
        jni_void_call!(
            self.internal,
            SetObjectArrayElement,
            array,
            index,
            value.into().into_inner()
        );
        Ok(())
    }

    /// Create a new java byte array from a rust byte slice.
    pub fn byte_array_from_slice(&self, buf: &[u8]) -> Result<jbyteArray> {
        let length = buf.len() as i32;
        let bytes: jbyteArray = self.new_byte_array(length)?;
        jni_unchecked!(
            self.internal,
            SetByteArrayRegion,
            bytes,
            0,
            length,
            buf.as_ptr() as *const i8
        );
        Ok(bytes)
    }

    /// Converts a java byte array to a rust vector of bytes.
    pub fn convert_byte_array(&self, array: jbyteArray) -> Result<Vec<u8>> {
        non_null!(array, "convert_byte_array array argument");
        let length = jni_non_void_call!(self.internal, GetArrayLength, array);
        let mut vec = vec![0u8; length as usize];
        jni_unchecked!(
            self.internal,
            GetByteArrayRegion,
            array,
            0,
            length,
            vec.as_mut_ptr() as *mut i8
        );
        Ok(vec)
    }

    /// Create a new java boolean array of supplied length.
    pub fn new_boolean_array(&self, length: jsize) -> Result<jbooleanArray> {
        let array: jbooleanArray = jni_non_null_call!(self.internal, NewBooleanArray, length);
        Ok(array)
    }

    /// Create a new java byte array of supplied length.
    pub fn new_byte_array(&self, length: jsize) -> Result<jbyteArray> {
        let array: jbyteArray = jni_non_null_call!(self.internal, NewByteArray, length);
        Ok(array)
    }

    /// Create a new java char array of supplied length.
    pub fn new_char_array(&self, length: jsize) -> Result<jcharArray> {
        let array: jcharArray = jni_non_null_call!(self.internal, NewCharArray, length);
        Ok(array)
    }

    /// Create a new java short array of supplied length.
    pub fn new_short_array(&self, length: jsize) -> Result<jshortArray> {
        let array: jshortArray = jni_non_null_call!(self.internal, NewShortArray, length);
        Ok(array)
    }

    /// Create a new java int array of supplied length.
    pub fn new_int_array(&self, length: jsize) -> Result<jintArray> {
        let array: jintArray = jni_non_null_call!(self.internal, NewIntArray, length);
        Ok(array)
    }

    /// Create a new java long array of supplied length.
    pub fn new_long_array(&self, length: jsize) -> Result<jlongArray> {
        let array: jlongArray = jni_non_null_call!(self.internal, NewLongArray, length);
        Ok(array)
    }

    /// Create a new java float array of supplied length.
    pub fn new_float_array(&self, length: jsize) -> Result<jfloatArray> {
        let array: jfloatArray = jni_non_null_call!(self.internal, NewFloatArray, length);
        Ok(array)
    }

    /// Create a new java double array of supplied length.
    pub fn new_double_array(&self, length: jsize) -> Result<jdoubleArray> {
        let array: jdoubleArray = jni_non_null_call!(self.internal, NewDoubleArray, length);
        Ok(array)
    }

    /// Copy elements of the java boolean array from the `start` index to the
    /// `buf` slice. The number of copied elements is equal to the `buf` length.
    ///
    /// # Errors
    /// If `start` is negative _or_ `start + buf.len()` is greater than [`array.length`]
    /// then no elements are copied, an `ArrayIndexOutOfBoundsException` is thrown,
    /// and `Err` is returned.
    ///
    /// [`array.length`]: struct.JNIEnv.html#method.get_array_length
    pub fn get_boolean_array_region(
        &self,
        array: jbooleanArray,
        start: jsize,
        buf: &mut [jboolean],
    ) -> Result<()> {
        non_null!(array, "get_boolean_array_region array argument");
        jni_void_call!(
            self.internal,
            GetBooleanArrayRegion,
            array,
            start,
            buf.len() as jsize,
            buf.as_mut_ptr()
        );
        Ok(())
    }

    /// Copy elements of the java byte array from the `start` index to the `buf`
    /// slice. The number of copied elements is equal to the `buf` length.
    ///
    /// # Errors
    /// If `start` is negative _or_ `start + buf.len()` is greater than [`array.length`]
    /// then no elements are copied, an `ArrayIndexOutOfBoundsException` is thrown,
    /// and `Err` is returned.
    ///
    /// [`array.length`]: struct.JNIEnv.html#method.get_array_length
    pub fn get_byte_array_region(
        &self,
        array: jbyteArray,
        start: jsize,
        buf: &mut [jbyte],
    ) -> Result<()> {
        non_null!(array, "get_byte_array_region array argument");
        jni_void_call!(
            self.internal,
            GetByteArrayRegion,
            array,
            start,
            buf.len() as jsize,
            buf.as_mut_ptr()
        );
        Ok(())
    }

    /// Copy elements of the java char array from the `start` index to the
    /// `buf` slice. The number of copied elements is equal to the `buf` length.
    ///
    /// # Errors
    /// If `start` is negative _or_ `start + buf.len()` is greater than [`array.length`]
    /// then no elements are copied, an `ArrayIndexOutOfBoundsException` is thrown,
    /// and `Err` is returned.
    ///
    /// [`array.length`]: struct.JNIEnv.html#method.get_array_length
    pub fn get_char_array_region(
        &self,
        array: jcharArray,
        start: jsize,
        buf: &mut [jchar],
    ) -> Result<()> {
        non_null!(array, "get_char_array_region array argument");
        jni_void_call!(
            self.internal,
            GetCharArrayRegion,
            array,
            start,
            buf.len() as jsize,
            buf.as_mut_ptr()
        );
        Ok(())
    }

    /// Copy elements of the java short array from the `start` index to the
    /// `buf` slice. The number of copied elements is equal to the `buf` length.
    ///
    /// # Errors
    /// If `start` is negative _or_ `start + buf.len()` is greater than [`array.length`]
    /// then no elements are copied, an `ArrayIndexOutOfBoundsException` is thrown,
    /// and `Err` is returned.
    ///
    /// [`array.length`]: struct.JNIEnv.html#method.get_array_length
    pub fn get_short_array_region(
        &self,
        array: jshortArray,
        start: jsize,
        buf: &mut [jshort],
    ) -> Result<()> {
        non_null!(array, "get_short_array_region array argument");
        jni_void_call!(
            self.internal,
            GetShortArrayRegion,
            array,
            start,
            buf.len() as jsize,
            buf.as_mut_ptr()
        );
        Ok(())
    }

    /// Copy elements of the java int array from the `start` index to the
    /// `buf` slice. The number of copied elements is equal to the `buf` length.
    ///
    /// # Errors
    /// If `start` is negative _or_ `start + buf.len()` is greater than [`array.length`]
    /// then no elements are copied, an `ArrayIndexOutOfBoundsException` is thrown,
    /// and `Err` is returned.
    ///
    /// [`array.length`]: struct.JNIEnv.html#method.get_array_length
    pub fn get_int_array_region(
        &self,
        array: jintArray,
        start: jsize,
        buf: &mut [jint],
    ) -> Result<()> {
        non_null!(array, "get_int_array_region array argument");
        jni_void_call!(
            self.internal,
            GetIntArrayRegion,
            array,
            start,
            buf.len() as jsize,
            buf.as_mut_ptr()
        );
        Ok(())
    }

    /// Copy elements of the java long array from the `start` index to the
    /// `buf` slice. The number of copied elements is equal to the `buf` length.
    ///
    /// # Errors
    /// If `start` is negative _or_ `start + buf.len()` is greater than [`array.length`]
    /// then no elements are copied, an `ArrayIndexOutOfBoundsException` is thrown,
    /// and `Err` is returned.
    ///
    /// [`array.length`]: struct.JNIEnv.html#method.get_array_length
    pub fn get_long_array_region(
        &self,
        array: jlongArray,
        start: jsize,
        buf: &mut [jlong],
    ) -> Result<()> {
        non_null!(array, "get_long_array_region array argument");
        jni_void_call!(
            self.internal,
            GetLongArrayRegion,
            array,
            start,
            buf.len() as jsize,
            buf.as_mut_ptr()
        );
        Ok(())
    }

    /// Copy elements of the java float array from the `start` index to the
    /// `buf` slice. The number of copied elements is equal to the `buf` length.
    ///
    /// # Errors
    /// If `start` is negative _or_ `start + buf.len()` is greater than [`array.length`]
    /// then no elements are copied, an `ArrayIndexOutOfBoundsException` is thrown,
    /// and `Err` is returned.
    ///
    /// [`array.length`]: struct.JNIEnv.html#method.get_array_length
    pub fn get_float_array_region(
        &self,
        array: jfloatArray,
        start: jsize,
        buf: &mut [jfloat],
    ) -> Result<()> {
        non_null!(array, "get_float_array_region array argument");
        jni_void_call!(
            self.internal,
            GetFloatArrayRegion,
            array,
            start,
            buf.len() as jsize,
            buf.as_mut_ptr()
        );
        Ok(())
    }

    /// Copy elements of the java double array from the `start` index to the
    /// `buf` slice. The number of copied elements is equal to the `buf` length.
    ///
    /// # Errors
    /// If `start` is negative _or_ `start + buf.len()` is greater than [`array.length`]
    /// then no elements are copied, an `ArrayIndexOutOfBoundsException` is thrown,
    /// and `Err` is returned.
    ///
    /// [`array.length`]: struct.JNIEnv.html#method.get_array_length
    pub fn get_double_array_region(
        &self,
        array: jdoubleArray,
        start: jsize,
        buf: &mut [jdouble],
    ) -> Result<()> {
        non_null!(array, "get_double_array_region array argument");
        jni_void_call!(
            self.internal,
            GetDoubleArrayRegion,
            array,
            start,
            buf.len() as jsize,
            buf.as_mut_ptr()
        );
        Ok(())
    }

    /// Copy the contents of the `buf` slice to the java boolean array at the
    /// `start` index.
    pub fn set_boolean_array_region(
        &self,
        array: jbooleanArray,
        start: jsize,
        buf: &[jboolean],
    ) -> Result<()> {
        non_null!(array, "set_boolean_array_region array argument");
        jni_void_call!(
            self.internal,
            SetBooleanArrayRegion,
            array,
            start,
            buf.len() as jsize,
            buf.as_ptr()
        );
        Ok(())
    }

    /// Copy the contents of the `buf` slice to the java byte array at the
    /// `start` index.
    pub fn set_byte_array_region(
        &self,
        array: jbyteArray,
        start: jsize,
        buf: &[jbyte],
    ) -> Result<()> {
        non_null!(array, "set_byte_array_region array argument");
        jni_void_call!(
            self.internal,
            SetByteArrayRegion,
            array,
            start,
            buf.len() as jsize,
            buf.as_ptr()
        );
        Ok(())
    }

    /// Copy the contents of the `buf` slice to the java char array at the
    /// `start` index.
    pub fn set_char_array_region(
        &self,
        array: jcharArray,
        start: jsize,
        buf: &[jchar],
    ) -> Result<()> {
        non_null!(array, "set_char_array_region array argument");
        jni_void_call!(
            self.internal,
            SetCharArrayRegion,
            array,
            start,
            buf.len() as jsize,
            buf.as_ptr()
        );
        Ok(())
    }

    /// Copy the contents of the `buf` slice to the java short array at the
    /// `start` index.
    pub fn set_short_array_region(
        &self,
        array: jshortArray,
        start: jsize,
        buf: &[jshort],
    ) -> Result<()> {
        non_null!(array, "set_short_array_region array argument");
        jni_void_call!(
            self.internal,
            SetShortArrayRegion,
            array,
            start,
            buf.len() as jsize,
            buf.as_ptr()
        );
        Ok(())
    }

    /// Copy the contents of the `buf` slice to the java int array at the
    /// `start` index.
    pub fn set_int_array_region(&self, array: jintArray, start: jsize, buf: &[jint]) -> Result<()> {
        non_null!(array, "set_int_array_region array argument");
        jni_void_call!(
            self.internal,
            SetIntArrayRegion,
            array,
            start,
            buf.len() as jsize,
            buf.as_ptr()
        );
        Ok(())
    }

    /// Copy the contents of the `buf` slice to the java long array at the
    /// `start` index.
    pub fn set_long_array_region(
        &self,
        array: jlongArray,
        start: jsize,
        buf: &[jlong],
    ) -> Result<()> {
        non_null!(array, "set_long_array_region array argument");
        jni_void_call!(
            self.internal,
            SetLongArrayRegion,
            array,
            start,
            buf.len() as jsize,
            buf.as_ptr()
        );
        Ok(())
    }

    /// Copy the contents of the `buf` slice to the java float array at the
    /// `start` index.
    pub fn set_float_array_region(
        &self,
        array: jfloatArray,
        start: jsize,
        buf: &[jfloat],
    ) -> Result<()> {
        non_null!(array, "set_float_array_region array argument");
        jni_void_call!(
            self.internal,
            SetFloatArrayRegion,
            array,
            start,
            buf.len() as jsize,
            buf.as_ptr()
        );
        Ok(())
    }

    /// Copy the contents of the `buf` slice to the java double array at the
    /// `start` index.
    pub fn set_double_array_region(
        &self,
        array: jdoubleArray,
        start: jsize,
        buf: &[jdouble],
    ) -> Result<()> {
        non_null!(array, "set_double_array_region array argument");
        jni_void_call!(
            self.internal,
            SetDoubleArrayRegion,
            array,
            start,
            buf.len() as jsize,
            buf.as_ptr()
        );
        Ok(())
    }

    /// Get a field without checking the provided type against the actual field.
    pub fn get_field_unchecked<'f, O, T>(
        &self,
        obj: O,
        field: T,
        ty: JavaType,
    ) -> Result<JValue<'a>>
    where
        O: Into<JObject<'a>>,
        T: Desc<'a, JFieldID<'f>>,
    {
        let obj = obj.into();
        non_null!(obj, "get_field_typed obj argument");

        let field = field.lookup(self)?.into_inner();
        let obj = obj.into_inner();

        // TODO clean this up
        Ok(match ty {
            JavaType::Object(_) | JavaType::Array(_) => {
                let obj: JObject =
                    jni_non_void_call!(self.internal, GetObjectField, obj, field).into();
                obj.into()
            }
            // JavaType::Object
            JavaType::Method(_) => unimplemented!(),
            JavaType::Primitive(p) => match p {
                Primitive::Boolean => {
                    jni_unchecked!(self.internal, GetBooleanField, obj, field).into()
                }
                Primitive::Char => jni_unchecked!(self.internal, GetCharField, obj, field).into(),
                Primitive::Short => jni_unchecked!(self.internal, GetShortField, obj, field).into(),
                Primitive::Int => jni_unchecked!(self.internal, GetIntField, obj, field).into(),
                Primitive::Long => jni_unchecked!(self.internal, GetLongField, obj, field).into(),
                Primitive::Float => jni_unchecked!(self.internal, GetFloatField, obj, field).into(),
                Primitive::Double => {
                    jni_unchecked!(self.internal, GetDoubleField, obj, field).into()
                }
                Primitive::Byte => jni_unchecked!(self.internal, GetByteField, obj, field).into(),
                Primitive::Void => {
                    return Err(Error::WrongJValueType("void", "see java field"));
                }
            },
        })
    }

    /// Set a field without any type checking.
    pub fn set_field_unchecked<'f, O, T>(&self, obj: O, field: T, val: JValue) -> Result<()>
    where
        O: Into<JObject<'a>>,
        T: Desc<'a, JFieldID<'f>>,
    {
        let obj = obj.into();
        non_null!(obj, "set_field_typed obj argument");

        let field = field.lookup(self)?.into_inner();
        let obj = obj.into_inner();

        // TODO clean this up
        match val {
            JValue::Object(o) => {
                jni_unchecked!(self.internal, SetObjectField, obj, field, o.into_inner());
            }
            // JavaType::Object
            JValue::Bool(b) => {
                jni_unchecked!(self.internal, SetBooleanField, obj, field, b);
            }
            JValue::Char(c) => {
                jni_unchecked!(self.internal, SetCharField, obj, field, c);
            }
            JValue::Short(s) => {
                jni_unchecked!(self.internal, SetShortField, obj, field, s);
            }
            JValue::Int(i) => {
                jni_unchecked!(self.internal, SetIntField, obj, field, i);
            }
            JValue::Long(l) => {
                jni_unchecked!(self.internal, SetLongField, obj, field, l);
            }
            JValue::Float(f) => {
                jni_unchecked!(self.internal, SetFloatField, obj, field, f);
            }
            JValue::Double(d) => {
                jni_unchecked!(self.internal, SetDoubleField, obj, field, d);
            }
            JValue::Byte(b) => {
                jni_unchecked!(self.internal, SetByteField, obj, field, b);
            }
            JValue::Void => {
                return Err(Error::WrongJValueType("void", "see java field"));
            }
        };

        Ok(())
    }

    /// Get a field. Requires an object class lookup and a field id lookup
    /// internally.
    pub fn get_field<O, S, T>(&self, obj: O, name: S, ty: T) -> Result<JValue<'a>>
    where
        O: Into<JObject<'a>>,
        S: Into<JNIString>,
        T: Into<JNIString> + AsRef<str>,
    {
        let obj = obj.into();
        let class = self.auto_local(self.get_object_class(obj)?);

        let parsed = JavaType::from_str(ty.as_ref())?;

        let field_id: JFieldID = (&class, name, ty).lookup(self)?;

        self.get_field_unchecked(obj, field_id, parsed)
    }

    /// Set a field. Does the same lookups as `get_field` and ensures that the
    /// type matches the given value.
    pub fn set_field<O, S, T>(&self, obj: O, name: S, ty: T, val: JValue) -> Result<()>
    where
        O: Into<JObject<'a>>,
        S: Into<JNIString>,
        T: Into<JNIString> + AsRef<str>,
    {
        let obj = obj.into();
        let parsed = JavaType::from_str(ty.as_ref())?;
        let in_type = val.primitive_type();

        match parsed {
            JavaType::Object(_) | JavaType::Array(_) => {
                if in_type.is_some() {
                    return Err(Error::WrongJValueType(val.type_name(), "see java field"));
                }
            }
            JavaType::Primitive(p) => {
                if let Some(in_p) = in_type {
                    if in_p == p {
                        // good
                    } else {
                        return Err(Error::WrongJValueType(val.type_name(), "see java field"));
                    }
                } else {
                    return Err(Error::WrongJValueType(val.type_name(), "see java field"));
                }
            }
            JavaType::Method(_) => unimplemented!(),
        }

        let class = self.auto_local(self.get_object_class(obj)?);

        self.set_field_unchecked(obj, (&class, name, ty), val)
    }

    /// Get a static field without checking the provided type against the actual
    /// field.
    pub fn get_static_field_unchecked<'c, 'f, T, U>(
        &self,
        class: T,
        field: U,
        ty: JavaType,
    ) -> Result<JValue<'a>>
    where
        T: Desc<'a, JClass<'c>>,
        U: Desc<'a, JStaticFieldID<'f>>,
    {
        use JavaType::Primitive as JP;

        let class = class.lookup(self)?.into_inner();
        let field = field.lookup(self)?.into_inner();

        let result = match ty {
            JavaType::Object(_) | JavaType::Array(_) => {
                jni_non_void_call!(self.internal, GetStaticObjectField, class, field).into()
            }
            JavaType::Method(_) => return Err(Error::WrongJValueType("Method", "see java field")),
            JP(Primitive::Boolean) => {
                jni_unchecked!(self.internal, GetStaticBooleanField, class, field).into()
            }
            JP(Primitive::Char) => {
                jni_unchecked!(self.internal, GetStaticCharField, class, field).into()
            }
            JP(Primitive::Short) => {
                jni_unchecked!(self.internal, GetStaticShortField, class, field).into()
            }
            JP(Primitive::Int) => {
                jni_unchecked!(self.internal, GetStaticIntField, class, field).into()
            }
            JP(Primitive::Long) => {
                jni_unchecked!(self.internal, GetStaticLongField, class, field).into()
            }
            JP(Primitive::Float) => {
                jni_unchecked!(self.internal, GetStaticFloatField, class, field).into()
            }
            JP(Primitive::Double) => {
                jni_unchecked!(self.internal, GetStaticDoubleField, class, field).into()
            }
            JP(Primitive::Byte) => {
                jni_unchecked!(self.internal, GetStaticByteField, class, field).into()
            }
            JP(Primitive::Void) => return Err(Error::WrongJValueType("void", "see java field")),
        };
        Ok(result)
    }

    /// Get a static field. Requires a class lookup and a field id lookup
    /// internally.
    pub fn get_static_field<'c, T, U, V>(&self, class: T, field: U, sig: V) -> Result<JValue<'a>>
    where
        T: Desc<'a, JClass<'c>>,
        U: Into<JNIString>,
        V: Into<JNIString> + AsRef<str>,
    {
        let ty = JavaType::from_str(sig.as_ref())?;

        // go ahead and look up the class since it's already Copy,
        // and we'll need that for the next call.
        let class = class.lookup(self)?;

        self.get_static_field_unchecked(class, (class, field, sig), ty)
    }

    /// Set a static field. Requires a class lookup and a field id lookup internally.
    pub fn set_static_field<'c, 'f, T, U>(&self, class: T, field: U, value: JValue) -> Result<()>
    where
        T: Desc<'a, JClass<'c>>,
        U: Desc<'a, JStaticFieldID<'f>>,
    {
        let class = class.lookup(self)?.into_inner();
        let field = field.lookup(self)?.into_inner();

        match value {
            JValue::Object(v) => jni_unchecked!(
                self.internal,
                SetStaticObjectField,
                class,
                field,
                v.into_inner()
            ),
            JValue::Byte(v) => jni_unchecked!(self.internal, SetStaticByteField, class, field, v),
            JValue::Char(v) => jni_unchecked!(self.internal, SetStaticCharField, class, field, v),
            JValue::Short(v) => jni_unchecked!(self.internal, SetStaticShortField, class, field, v),
            JValue::Int(v) => jni_unchecked!(self.internal, SetStaticIntField, class, field, v),
            JValue::Long(v) => jni_unchecked!(self.internal, SetStaticLongField, class, field, v),
            JValue::Bool(v) => {
                jni_unchecked!(self.internal, SetStaticBooleanField, class, field, v)
            }
            JValue::Float(v) => jni_unchecked!(self.internal, SetStaticFloatField, class, field, v),
            JValue::Double(v) => {
                jni_unchecked!(self.internal, SetStaticDoubleField, class, field, v)
            }
            JValue::Void => return Err(Error::WrongJValueType("void", "?")),
        }

        Ok(())
    }

    /// Surrenders ownership of a rust object to Java. Requires an object with a
    /// `long` field to store the pointer. The Rust value will be wrapped in a
    /// Mutex since Java will be controlling where it'll be used thread-wise.
    /// Unsafe because it leaks memory if `take_rust_field` is never called (so
    /// be sure to make a finalizer).
    ///
    /// **DO NOT** make a copy of the object containing one of these fields. If
    /// you've set up a finalizer to pass it back to Rust upon being GC'd, it
    /// will point to invalid memory and will likely attempt to be deallocated
    /// again.
    #[allow(unused_variables)]
    pub fn set_rust_field<O, S, T>(&self, obj: O, field: S, rust_object: T) -> Result<()>
    where
        O: Into<JObject<'a>>,
        S: AsRef<str>,
        T: Send + 'static,
    {
        let obj = obj.into();
        let class = self.auto_local(self.get_object_class(obj)?);
        let field_id: JFieldID = (&class, &field, "J").lookup(self)?;

        let guard = self.lock_obj(obj)?;

        // Check to see if we've already set this value. If it's not null, that
        // means that we're going to leak memory if it gets overwritten.
        let field_ptr = self
            .get_field_unchecked(obj, field_id, JavaType::Primitive(Primitive::Long))?
            .j()? as *mut Mutex<T>;
        if !field_ptr.is_null() {
            return Err(Error::FieldAlreadySet(field.as_ref().to_owned()));
        }

        let mbox = Box::new(::std::sync::Mutex::new(rust_object));
        let ptr: *mut Mutex<T> = Box::into_raw(mbox);

        self.set_field_unchecked(obj, field_id, (ptr as crate::sys::jlong).into())
    }

    /// Gets a lock on a Rust value that's been given to a Java object. Java
    /// still retains ownership and `take_rust_field` will still need to be
    /// called at some point. Checks for a null pointer, but assumes that the
    /// data it points to is valid for T.
    #[allow(unused_variables)]
    pub fn get_rust_field<O, S, T>(&self, obj: O, field: S) -> Result<MutexGuard<T>>
    where
        O: Into<JObject<'a>>,
        S: Into<JNIString>,
        T: Send + 'static,
    {
        let obj = obj.into();
        let guard = self.lock_obj(obj)?;

        let ptr = self.get_field(obj, field, "J")?.j()? as *mut Mutex<T>;
        non_null!(ptr, "rust value from Java");
        unsafe {
            // dereferencing is safe, because we checked it for null
            Ok((*ptr).lock().unwrap())
        }
    }

    /// Take a Rust field back from Java. Makes sure that the pointer is
    /// non-null, but still assumes that the data it points to is valid for T.
    /// Sets the field to a null pointer to signal that it's empty.
    ///
    /// This will return an error in the event that there's an outstanding lock
    /// on the object.
    #[allow(unused_variables)]
    pub fn take_rust_field<O, S, T>(&self, obj: O, field: S) -> Result<T>
    where
        O: Into<JObject<'a>>,
        S: AsRef<str>,
        T: Send + 'static,
    {
        let obj = obj.into();
        let class = self.auto_local(self.get_object_class(obj)?);
        let field_id: JFieldID = (&class, &field, "J").lookup(self)?;

        let mbox = {
            let guard = self.lock_obj(obj)?;

            let ptr = self
                .get_field_unchecked(obj, field_id, JavaType::Primitive(Primitive::Long))?
                .j()? as *mut Mutex<T>;

            non_null!(ptr, "rust value from Java");

            let mbox = unsafe { Box::from_raw(ptr) };

            // attempt to acquire the lock. This prevents us from consuming the
            // mutex if there's an outstanding lock. No one else will be able to
            // get a new one as long as we're in the guarded scope.
            drop(mbox.try_lock()?);

            self.set_field_unchecked(
                obj,
                field_id,
                (::std::ptr::null_mut::<()>() as sys::jlong).into(),
            )?;

            mbox
        };

        Ok(mbox.into_inner().unwrap())
    }

    /// Lock a Java object. The MonitorGuard that this returns is responsible
    /// for ensuring that it gets unlocked.
    pub fn lock_obj<O>(&self, obj: O) -> Result<MonitorGuard<'a>>
    where
        O: Into<JObject<'a>>,
    {
        let inner = obj.into().into_inner();
        let _ = jni_unchecked!(self.internal, MonitorEnter, inner);

        Ok(MonitorGuard {
            obj: inner,
            env: self.internal,
            life: Default::default(),
        })
    }

    /// Returns underlying `sys::JNIEnv` interface.
    pub fn get_native_interface(&self) -> *mut sys::JNIEnv {
        self.internal
    }

    /// Returns the Java VM interface.
    pub fn get_java_vm(&self) -> Result<JavaVM> {
        let mut raw = ptr::null_mut();
        let res = jni_unchecked!(self.internal, GetJavaVM, &mut raw);
        jni_error_code_to_result(res)?;
        unsafe { JavaVM::from_raw(raw) }
    }

    /// Ensures that at least a given number of local references can be created
    /// in the current thread.
    pub fn ensure_local_capacity(&self, capacity: jint) -> Result<()> {
        jni_void_call!(self.internal, EnsureLocalCapacity, capacity);
        Ok(())
    }

    /// Bind function pointers to native methods of class
    /// according to method name and signature.
    /// For details see [documentation](https://docs.oracle.com/javase/8/docs/technotes/guides/jni/spec/functions.html#RegisterNatives).
    pub fn register_native_methods<'c, T>(&self, class: T, methods: &[NativeMethod]) -> Result<()>
    where
        T: Desc<'a, JClass<'c>>,
    {
        let class = class.lookup(self)?;
        let jni_native_methods: Vec<JNINativeMethod> = methods
            .iter()
            .map(|nm| JNINativeMethod {
                name: nm.name.as_ptr() as *mut c_char,
                signature: nm.sig.as_ptr() as *mut c_char,
                fnPtr: nm.fn_ptr,
            })
            .collect();
        let res = jni_non_void_call!(
            self.internal,
            RegisterNatives,
            class.into_inner(),
            jni_native_methods.as_ptr(),
            jni_native_methods.len() as jint
        );
        jni_error_code_to_result(res)
    }

    /// Unbind all native methods of class.
    pub fn unregister_native_methods<'c, T>(&self, class: T) -> Result<()>
    where
        T: Desc<'a, JClass<'c>>,
    {
        let class = class.lookup(self)?;
        let res = jni_non_void_call!(self.internal, UnregisterNatives, class.into_inner());
        jni_error_code_to_result(res)
    }

    /// Return an AutoArray of the given Java array.
    ///
    /// The result is valid until the AutoArray object goes out of scope, when the
    /// release happens automatically according to the mode parameter.
    ///
    /// Since the returned array may be a copy of the Java array, changes made to the
    /// returned array will not necessarily be reflected in the original array until
    /// the corresponding Release*ArrayElements JNI method is called.
    /// AutoArray has a commit() method, to force a copy of the array if needed (and without
    /// releasing it).
    /// See also the convenience wrappers:
    /// [`get_int_array_elements`](struct.JNIEnv.html#method.get_int_array_elements)
    /// [`get_long_array_elements`](struct.JNIEnv.html#method.get_long_array_elements)
    /// [`get_byte_array_elements`](struct.JNIEnv.html#method.get_byte_array_elements)
    /// [`get_boolean_array_elements`](struct.JNIEnv.html#method.get_boolean_array_elements)
    /// [`get_char_array_elements`](struct.JNIEnv.html#method.get_char_array_elements)
    /// [`get_short_array_elements`](struct.JNIEnv.html#method.get_short_array_elements)
    /// [`get_float_array_elements`](struct.JNIEnv.html#method.get_float_array_elements)
    /// [`get_double_array_elements`](struct.JNIEnv.html#method.get_double_array_elements)
    /// And the associated [`AutoArray`](struct.objects.AutoArray) struct.
    pub fn get_array_elements<T: TypeArray>(
        &self,
        array: jarray,
        mode: ReleaseMode,
<<<<<<< HEAD
    ) -> Result<AutoArray<T>> {
        non_null!(array, "get_array_elements array argument");
        AutoArray::new(self, array.into(), mode)
=======
    ) -> Result<AutoByteArray> {
        non_null!(array, "get_byte_array_elements array argument");
        let mut is_copy: jboolean = 0xff;
        let ptr = jni_unchecked!(self.internal, GetByteArrayElements, array, &mut is_copy);
        AutoByteArray::new(self, array.into(), ptr, mode, is_copy == sys::JNI_TRUE)
>>>>>>> 9dd75767
    }

    /// See also [`get_array_elements`](struct.JNIEnv.html#method.get_array_elements)
    pub fn get_int_array_elements(
        &self,
        array: jintArray,
        mode: ReleaseMode,
    ) -> Result<AutoArray<jint>> {
        self.get_array_elements(array, mode)
    }

    /// See also [`get_array_elements`](struct.JNIEnv.html#method.get_array_elements)
    pub fn get_long_array_elements(
        &self,
        array: jlongArray,
        mode: ReleaseMode,
<<<<<<< HEAD
    ) -> Result<AutoArray<jlong>> {
        self.get_array_elements(array, mode)
    }

    /// See also [`get_array_elements`](struct.JNIEnv.html#method.get_array_elements)
    pub fn get_byte_array_elements(
        &self,
        array: jbyteArray,
        mode: ReleaseMode,
    ) -> Result<AutoArray<jbyte>> {
        self.get_array_elements(array, mode)
    }

    /// See also [`get_array_elements`](struct.JNIEnv.html#method.get_array_elements)
    pub fn get_boolean_array_elements(
        &self,
        array: jbooleanArray,
        mode: ReleaseMode,
    ) -> Result<AutoArray<jboolean>> {
        self.get_array_elements(array, mode)
    }

    /// See also [`get_array_elements`](struct.JNIEnv.html#method.get_array_elements)
    pub fn get_char_array_elements(
        &self,
        array: jcharArray,
        mode: ReleaseMode,
    ) -> Result<AutoArray<jchar>> {
        self.get_array_elements(array, mode)
    }

    /// See also [`get_array_elements`](struct.JNIEnv.html#method.get_array_elements)
    pub fn get_short_array_elements(
        &self,
        array: jshortArray,
        mode: ReleaseMode,
    ) -> Result<AutoArray<jshort>> {
        self.get_array_elements(array, mode)
    }

    /// See also [`get_array_elements`](struct.JNIEnv.html#method.get_array_elements)
    pub fn get_float_array_elements(
        &self,
        array: jfloatArray,
        mode: ReleaseMode,
    ) -> Result<AutoArray<jfloat>> {
        self.get_array_elements(array, mode)
    }

    /// See also [`get_array_elements`](struct.JNIEnv.html#method.get_array_elements)
    pub fn get_double_array_elements(
        &self,
        array: jdoubleArray,
        mode: ReleaseMode,
    ) -> Result<AutoArray<jdouble>> {
        self.get_array_elements(array, mode)
=======
    ) -> Result<AutoLongArray> {
        non_null!(array, "get_long_array_elements array argument");
        let mut is_copy: jboolean = 0xff;
        let ptr = jni_unchecked!(self.internal, GetLongArrayElements, array, &mut is_copy);
        AutoLongArray::new(self, array.into(), ptr, mode, is_copy == sys::JNI_TRUE)
>>>>>>> 9dd75767
    }

    /// Return an AutoPrimitiveArray of the given Java primitive array.
    ///
    /// The result is valid until the corresponding AutoPrimitiveArray object goes out of scope,
    /// when the release happens automatically according to the mode parameter.
    ///
    /// Given that Critical sections must be as short as possible, and that they come with a
    /// number of important restrictions (see GetPrimitiveArrayCritical JNI doc), use this
    /// wrapper wisely, to avoid holding the array longer that strictly necessary.
    /// In any case, you can:
    ///  - Use std::mem::drop explicitly, to force / anticipate resource release.
    ///  - Use a nested scope, to release the array at the nested scope's exit.
    ///
    /// Since the returned array may be a copy of the Java array, changes made to the
    /// returned array will not necessarily be reflected in the original array until
    /// ReleasePrimitiveArrayCritical is called; which happens at AutoPrimitiveArray
    /// destruction.
    /// AutoPrimitiveArray also has a commit() method, to force a copy of the array if needed
    /// (without releasing it).
    ///
    /// If the given array is `null`, an `Error::NullPtr` is returned.
    ///
    /// See also [`get_byte_array_elements`](struct.JNIEnv.html#method.get_byte_array_elements)
    pub fn get_primitive_array_critical(
        &self,
        array: jarray,
        mode: ReleaseMode,
    ) -> Result<AutoPrimitiveArray> {
        non_null!(array, "get_primitive_array_critical array argument");
        let mut is_copy: jboolean = 0xff;
        let ptr = jni_unchecked!(
            self.internal,
            GetPrimitiveArrayCritical,
            array,
            &mut is_copy
        );
        AutoPrimitiveArray::new(self, array.into(), ptr, mode, is_copy == sys::JNI_TRUE)
    }
}

/// Native method descriptor.
pub struct NativeMethod {
    /// Name of method.
    pub name: JNIString,
    /// Method signature.
    pub sig: JNIString,
    /// Pointer to native function with signature
    /// `fn(env: JNIEnv, class: JClass, ...arguments according to sig) -> RetType`
    /// for static methods or
    /// `fn(env: JNIEnv, object: JObject, ...arguments according to sig) -> RetType`
    /// for instance methods.
    pub fn_ptr: *mut c_void,
}

/// Guard for a lock on a java object. This gets returned from the `lock_obj`
/// method.
pub struct MonitorGuard<'a> {
    obj: sys::jobject,
    env: *mut sys::JNIEnv,
    life: PhantomData<&'a ()>,
}

impl<'a> Drop for MonitorGuard<'a> {
    fn drop(&mut self) {
        let res: Result<()> = catch!({
            jni_unchecked!(self.env, MonitorExit, self.obj);
            Ok(())
        });

        if let Err(e) = res {
            warn!("error releasing java monitor: {}", e)
        }
    }
}<|MERGE_RESOLUTION|>--- conflicted
+++ resolved
@@ -1997,17 +1997,9 @@
         &self,
         array: jarray,
         mode: ReleaseMode,
-<<<<<<< HEAD
     ) -> Result<AutoArray<T>> {
         non_null!(array, "get_array_elements array argument");
         AutoArray::new(self, array.into(), mode)
-=======
-    ) -> Result<AutoByteArray> {
-        non_null!(array, "get_byte_array_elements array argument");
-        let mut is_copy: jboolean = 0xff;
-        let ptr = jni_unchecked!(self.internal, GetByteArrayElements, array, &mut is_copy);
-        AutoByteArray::new(self, array.into(), ptr, mode, is_copy == sys::JNI_TRUE)
->>>>>>> 9dd75767
     }
 
     /// See also [`get_array_elements`](struct.JNIEnv.html#method.get_array_elements)
@@ -2024,7 +2016,6 @@
         &self,
         array: jlongArray,
         mode: ReleaseMode,
-<<<<<<< HEAD
     ) -> Result<AutoArray<jlong>> {
         self.get_array_elements(array, mode)
     }
@@ -2081,13 +2072,6 @@
         mode: ReleaseMode,
     ) -> Result<AutoArray<jdouble>> {
         self.get_array_elements(array, mode)
-=======
-    ) -> Result<AutoLongArray> {
-        non_null!(array, "get_long_array_elements array argument");
-        let mut is_copy: jboolean = 0xff;
-        let ptr = jni_unchecked!(self.internal, GetLongArrayElements, array, &mut is_copy);
-        AutoLongArray::new(self, array.into(), ptr, mode, is_copy == sys::JNI_TRUE)
->>>>>>> 9dd75767
     }
 
     /// Return an AutoPrimitiveArray of the given Java primitive array.
