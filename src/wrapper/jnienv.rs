--- conflicted
+++ resolved
@@ -1714,43 +1714,7 @@
             JavaType::Object(_) | JavaType::Array(_) => {
                 jni_non_void_call!(self.internal, GetStaticObjectField, class, field).into()
             }
-<<<<<<< HEAD
-            // JavaType::Object
             JavaType::Method(_) => return Err(Error::WrongJValueType("Method", "see java field")),
-            JavaType::Primitive(p) => match p {
-                Primitive::Boolean => {
-                    jni_unchecked!(self.internal, GetStaticBooleanField, class, field_id).into()
-                }
-                Primitive::Char => {
-                    jni_unchecked!(self.internal, GetStaticCharField, class, field_id).into()
-                }
-                Primitive::Short => {
-                    jni_unchecked!(self.internal, GetStaticShortField, class, field_id).into()
-                }
-                Primitive::Int => {
-                    jni_unchecked!(self.internal, GetStaticIntField, class, field_id).into()
-                }
-                Primitive::Long => {
-                    jni_unchecked!(self.internal, GetStaticLongField, class, field_id).into()
-                }
-                Primitive::Float => {
-                    jni_unchecked!(self.internal, GetStaticFloatField, class, field_id).into()
-                }
-                Primitive::Double => {
-                    jni_unchecked!(self.internal, GetStaticDoubleField, class, field_id).into()
-                }
-                Primitive::Byte => {
-                    jni_unchecked!(self.internal, GetStaticByteField, class, field_id).into()
-                }
-                Primitive::Void => {
-                    return Err(Error::WrongJValueType("void", "see java field"));
-                }
-            },
-        })
-=======
-            JavaType::Method(_) => {
-                return Err(ErrorKind::WrongJValueType("Method", "see java field").into())
-            }
             JP(Primitive::Boolean) => {
                 jni_unchecked!(self.internal, GetStaticBooleanField, class, field).into()
             }
@@ -1775,12 +1739,9 @@
             JP(Primitive::Byte) => {
                 jni_unchecked!(self.internal, GetStaticByteField, class, field).into()
             }
-            JP(Primitive::Void) => {
-                return Err(ErrorKind::WrongJValueType("void", "see java field").into())
-            }
+            JP(Primitive::Void) => return Err(Error::WrongJValueType("void", "see java field")),
         };
         Ok(result)
->>>>>>> 96ce1a14
     }
 
     /// Get a static field. Requires a class lookup and a field id lookup
@@ -1829,7 +1790,7 @@
             JValue::Double(v) => {
                 jni_unchecked!(self.internal, SetStaticDoubleField, class, field, v)
             }
-            JValue::Void => return Err(ErrorKind::WrongJValueType("void", "?").into()),
+            JValue::Void => return Err(Error::WrongJValueType("void", "?")),
         }
 
         Ok(())
