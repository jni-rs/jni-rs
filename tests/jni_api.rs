--- conflicted
+++ resolved
@@ -517,7 +517,56 @@
 }
 
 #[test]
-<<<<<<< HEAD
+fn short_lifetime_with_local_frame() {
+    let env = attach_current_thread();
+    let object = short_lifetime_with_local_frame_sub_fn(&env);
+    assert!(object.is_ok());
+}
+
+fn short_lifetime_with_local_frame_sub_fn<'a>(env: &'_ JNIEnv<'a>) -> Result<JObject<'a>, Error> {
+    env.with_local_frame(16, || {
+        env.new_object(INTEGER_CLASS, "(I)V", &[JValue::from(5)])
+    })
+}
+
+#[test]
+fn short_lifetime_list() {
+    let env = attach_current_thread();
+    let first_list_object = short_lifetime_list_sub_fn(&env).unwrap();
+    let value = env.call_method(first_list_object, "intValue", "()I", &[]);
+    assert_eq!(value.unwrap().i().unwrap(), 1);
+}
+
+fn short_lifetime_list_sub_fn<'a>(env: &'_ JNIEnv<'a>) -> Result<JObject<'a>, Error> {
+    let list_object = env.new_object(ARRAYLIST_CLASS, "()V", &[])?;
+    let list = JList::from_env(env, list_object)?;
+    let element = env.new_object(INTEGER_CLASS, "(I)V", &[JValue::from(1)])?;
+    list.add(element)?;
+    short_lifetime_list_sub_fn_get_first_element(&list)
+}
+
+fn short_lifetime_list_sub_fn_get_first_element<'a>(
+    list: &'_ JList<'a, '_>,
+) -> Result<JObject<'a>, Error> {
+    let mut iterator = list.iter()?;
+    Ok(iterator.next().unwrap())
+}
+
+#[test]
+fn get_object_array_element() {
+    let env = attach_current_thread();
+    let array = env
+        .new_object_array(1, STRING_CLASS, JObject::null())
+        .unwrap();
+    assert!(!array.is_null());
+    assert!(env.get_object_array_element(array, 0).unwrap().is_null());
+    let test_str = env.new_string("test").unwrap();
+    env.set_object_array_element(array, 0, test_str.into())
+        .unwrap();
+    assert!(!env.get_object_array_element(array, 0).unwrap().is_null());
+}
+
+#[test]
 pub fn throw_new() {
     let env = attach_current_thread();
 
@@ -549,55 +598,6 @@
     assert!(result.is_err());
     // Just to clear the java.lang.NoClassDefFoundError
     assert_pending_java_exception(&env);
-=======
-fn short_lifetime_with_local_frame() {
-    let env = attach_current_thread();
-    let object = short_lifetime_with_local_frame_sub_fn(&env);
-    assert!(object.is_ok());
-}
-
-fn short_lifetime_with_local_frame_sub_fn<'a>(env: &'_ JNIEnv<'a>) -> Result<JObject<'a>, Error> {
-    env.with_local_frame(16, || {
-        env.new_object(INTEGER_CLASS, "(I)V", &[JValue::from(5)])
-    })
-}
-
-#[test]
-fn short_lifetime_list() {
-    let env = attach_current_thread();
-    let first_list_object = short_lifetime_list_sub_fn(&env).unwrap();
-    let value = env.call_method(first_list_object, "intValue", "()I", &[]);
-    assert_eq!(value.unwrap().i().unwrap(), 1);
-}
-
-fn short_lifetime_list_sub_fn<'a>(env: &'_ JNIEnv<'a>) -> Result<JObject<'a>, Error> {
-    let list_object = env.new_object(ARRAYLIST_CLASS, "()V", &[])?;
-    let list = JList::from_env(env, list_object)?;
-    let element = env.new_object(INTEGER_CLASS, "(I)V", &[JValue::from(1)])?;
-    list.add(element)?;
-    short_lifetime_list_sub_fn_get_first_element(&list)
-}
-
-fn short_lifetime_list_sub_fn_get_first_element<'a>(
-    list: &'_ JList<'a, '_>,
-) -> Result<JObject<'a>, Error> {
-    let mut iterator = list.iter()?;
-    Ok(iterator.next().unwrap())
-}
-
-#[test]
-fn get_object_array_element() {
-    let env = attach_current_thread();
-    let array = env
-        .new_object_array(1, STRING_CLASS, JObject::null())
-        .unwrap();
-    assert!(!array.is_null());
-    assert!(env.get_object_array_element(array, 0).unwrap().is_null());
-    let test_str = env.new_string("test").unwrap();
-    env.set_object_array_element(array, 0, test_str.into())
-        .unwrap();
-    assert!(!env.get_object_array_element(array, 0).unwrap().is_null());
->>>>>>> e89a40f4
 }
 
 // Helper method that asserts that result is Error and the cause is JavaException.
