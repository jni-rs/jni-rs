--- conflicted
+++ resolved
@@ -63,7 +63,18 @@
 }
 
 #[test]
-<<<<<<< HEAD
+pub fn get_static_public_field() {
+    let env = attach_current_thread();
+
+    let min_int_value = env.get_static_field(INTEGER_CLASS, "MIN_VALUE", "I")
+        .unwrap()
+        .i()
+        .unwrap();
+
+    assert_eq!(min_int_value, i32::min_value());
+}
+
+#[test]
 pub fn pop_local_frame_pending_exception() {
     let env = attach_current_thread();
 
@@ -131,15 +142,4 @@
     }).expect("JNIEnv#with_local_frame must work in case of pending exception");
 
     env.exception_clear().unwrap();
-=======
-pub fn get_static_public_field() {
-    let env = attach_current_thread();
-
-    let min_int_value = env.get_static_field(INTEGER_CLASS, "MIN_VALUE", "I")
-        .unwrap()
-        .i()
-        .unwrap();
-
-    assert_eq!(min_int_value, i32::min_value());
->>>>>>> a0221c02
 }