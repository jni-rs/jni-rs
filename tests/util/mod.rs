use std::sync::{Arc, Once, ONCE_INIT};

use error_chain::ChainedError;
<<<<<<< HEAD
use jni::errors::Result;
use jni::{AttachGuard, objects::JValue, InitArgsBuilder, JNIEnv, JNIVersion, JavaVM, sys::jint};
=======
use jni::{errors::Result, AttachGuard, InitArgsBuilder, JNIEnv, JNIVersion, JavaVM};
>>>>>>> e89a40f4

pub fn jvm() -> &'static Arc<JavaVM> {
    static mut JVM: Option<Arc<JavaVM>> = None;
    static INIT: Once = ONCE_INIT;

    INIT.call_once(|| {
        let jvm_args = InitArgsBuilder::new()
            .version(JNIVersion::V8)
            .option("-Xcheck:jni")
            .build()
            .unwrap_or_else(|e| panic!("{}", e.display_chain().to_string()));

        let jvm =
            JavaVM::new(jvm_args).unwrap_or_else(|e| panic!("{}", e.display_chain().to_string()));

        unsafe {
            JVM = Some(Arc::new(jvm));
        }
    });

    unsafe { JVM.as_ref().unwrap() }
}

#[allow(dead_code)]
pub fn call_java_abs(env: &JNIEnv, value: i32) -> i32 {
    env.call_static_method("java/lang/Math", "abs", "(I)I", &[JValue::from(value as jint)])
        .unwrap().i().unwrap()
}

#[allow(dead_code)]
pub fn attach_current_thread() -> AttachGuard<'static> {
    jvm()
        .attach_current_thread()
        .expect("failed to attach jvm thread")
}

#[allow(dead_code)]
pub fn attach_current_thread_as_daemon() -> JNIEnv<'static> {
    jvm()
        .attach_current_thread_as_daemon()
        .expect("failed to attach jvm daemon thread")
}

#[allow(dead_code)]
pub fn attach_current_thread_permanently() -> JNIEnv<'static> {
    jvm()
        .attach_current_thread_permanently()
        .expect("failed to attach jvm thread permanently")
}

#[allow(dead_code)]
pub fn detach_current_thread() {
    jvm()
        .detach_current_thread()
}

pub fn print_exception(env: &JNIEnv) {
    let exception_occurred = env.exception_check().unwrap_or_else(|e| panic!("{:?}", e));
    if exception_occurred {
        env.exception_describe()
            .unwrap_or_else(|e| panic!("{:?}", e));
    }
}

#[allow(dead_code)]
pub fn unwrap<T>(env: &JNIEnv, res: Result<T>) -> T {
    res.unwrap_or_else(|e| {
        print_exception(&env);
        panic!("{}", e.display_chain().to_string());
    })
}<|MERGE_RESOLUTION|>--- conflicted
+++ resolved
@@ -1,12 +1,10 @@
 use std::sync::{Arc, Once, ONCE_INIT};
 
 use error_chain::ChainedError;
-<<<<<<< HEAD
-use jni::errors::Result;
-use jni::{AttachGuard, objects::JValue, InitArgsBuilder, JNIEnv, JNIVersion, JavaVM, sys::jint};
-=======
-use jni::{errors::Result, AttachGuard, InitArgsBuilder, JNIEnv, JNIVersion, JavaVM};
->>>>>>> e89a40f4
+use jni::{
+    errors::Result, objects::JValue, sys::jint, AttachGuard, InitArgsBuilder, JNIEnv, JNIVersion,
+    JavaVM,
+};
 
 pub fn jvm() -> &'static Arc<JavaVM> {
     static mut JVM: Option<Arc<JavaVM>> = None;
@@ -32,8 +30,15 @@
 
 #[allow(dead_code)]
 pub fn call_java_abs(env: &JNIEnv, value: i32) -> i32 {
-    env.call_static_method("java/lang/Math", "abs", "(I)I", &[JValue::from(value as jint)])
-        .unwrap().i().unwrap()
+    env.call_static_method(
+        "java/lang/Math",
+        "abs",
+        "(I)I",
+        &[JValue::from(value as jint)],
+    )
+    .unwrap()
+    .i()
+    .unwrap()
 }
 
 #[allow(dead_code)]
@@ -59,8 +64,7 @@
 
 #[allow(dead_code)]
 pub fn detach_current_thread() {
-    jvm()
-        .detach_current_thread()
+    jvm().detach_current_thread()
 }
 
 pub fn print_exception(env: &JNIEnv) {
