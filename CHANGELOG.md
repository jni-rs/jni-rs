# Changelog

All notable changes to this project will be documented in this file.

The format is based on [Keep a Changelog](http://keepachangelog.com/en/1.0.0/)
and this project adheres to [Semantic Versioning](http://semver.org/spec/v2.0.0.html).

<!-- Use the following sections from the spec: http://keepachangelog.com/en/1.0.0/
  - Added for new features.
  - Changed for changes in existing functionality.
  - Deprecated for soon-to-be removed features.
  - Removed for now removed features.
  - Fixed for any bug fixes.
  - Security in case of vulnerabilities. -->

## [Unreleased]

### Changed
- `push_local_frame`, `delete_global_ref` and `release_string_utf_chars`
no longer check for exceptions as they are 
[safe](https://docs.oracle.com/javase/10/docs/specs/jni/design.html#exception-handling)
to call if there is a pending exception (#124):
  - `push_local_frame` will now work in case of pending exceptions — as
  the spec requires; and fail in case of allocation errors
  - `delete_global_ref` and `release_string_utf_chars` won't print incorrect
  log messages

- Rename some macros to better express their intent (see #123):
  - Rename `jni_call` to `jni_non_null_call` as it checks the return value
  to be non-null.
  - Rename `jni_non_null_call` (which may return nulls) to `jni_non_void_call`.

<<<<<<< HEAD
- Improvements in macro usage for JNI methods calls. (#136):
  - `call_static_method_unsafe` and `get_static_field_unsafe` methods are allowed to return NULL object.
  - Added checking for pending exception to the `call_static_method_unsafe` method (eliminated WARNING messages in log). 

=======
- `from_str` method of the `JavaType` has been replaced by the `FromStr`
  implementation

### Fixed
- The issue with early detaching of a thread by nested AttachGuard. (#139)
>>>>>>> 11b64212

## [0.10.2]

### Added
- `JavaVM#get_java_vm_pointer` to retrieve a JavaVM pointer (#98)
- This changelog and other project documents (#106)

### Changed
- The project is moved to an organization (#104)
- Updated versions of dependencies (#105)
- Improved project documents (#107)

### Fixed
- Crate type of a shared library with native methods 
  must be `cdylib` (#100)

## [0.10.1]
- No changes has been made to the Changelog until this release.

[Unreleased]: https://github.com/jni-rs/jni-rs/compare/v0.10.2...HEAD
[0.10.2]: https://github.com/jni-rs/compare/v0.10.1...v0.10.2
[0.10.1]: https://github.com/jni-rs/compare/v0.1...v0.10.1<|MERGE_RESOLUTION|>--- conflicted
+++ resolved
@@ -30,18 +30,15 @@
   to be non-null.
   - Rename `jni_non_null_call` (which may return nulls) to `jni_non_void_call`.
 
-<<<<<<< HEAD
+- `from_str` method of the `JavaType` has been replaced by the `FromStr`
+  implementation
+
 - Improvements in macro usage for JNI methods calls. (#136):
   - `call_static_method_unsafe` and `get_static_field_unsafe` methods are allowed to return NULL object.
   - Added checking for pending exception to the `call_static_method_unsafe` method (eliminated WARNING messages in log). 
 
-=======
-- `from_str` method of the `JavaType` has been replaced by the `FromStr`
-  implementation
-
 ### Fixed
 - The issue with early detaching of a thread by nested AttachGuard. (#139)
->>>>>>> 11b64212
 
 ## [0.10.2]
 
