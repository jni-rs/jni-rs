# Changelog

All notable changes to this project will be documented in this file.

The format is based on [Keep a Changelog](http://keepachangelog.com/en/1.0.0/)
and this project adheres to [Semantic Versioning](http://semver.org/spec/v2.0.0.html).

<!-- Use the following sections from the spec: http://keepachangelog.com/en/1.0.0/
  - Added for new features.
  - Changed for changes in existing functionality.
  - Deprecated for soon-to-be removed features.
  - Removed for now removed features.
  - Fixed for any bug fixes.
  - Security in case of vulnerabilities. -->

## [Unreleased]

### Added
- Invocation API support on Windows and AppVeyor CI (#149)

### Changed
- `push_local_frame`, `delete_global_ref` and `release_string_utf_chars`
no longer check for exceptions as they are
[safe](https://docs.oracle.com/javase/10/docs/specs/jni/design.html#exception-handling)
to call if there is a pending exception (#124):
  - `push_local_frame` will now work in case of pending exceptions — as
  the spec requires; and fail in case of allocation errors
  - `delete_global_ref` and `release_string_utf_chars` won't print incorrect
  log messages

- Rename some macros to better express their intent (see #123):
  - Rename `jni_call` to `jni_non_null_call` as it checks the return value
  to be non-null.
  - Rename `jni_non_null_call` (which may return nulls) to `jni_non_void_call`.

- A lot of public methods of `JNIEnv` have been marked as safe, all unsafe code 
  has been isolated inside internal macros. Methods with `_unsafe` suffixes have
  been renamed and now have `_unchecked` suffixes (#140)

- `from_str` method of the `JavaType` has been replaced by the `FromStr`
  implementation

- Implemented Sync for GlobalRef (#102).

- Improvements in macro usage for JNI methods calls. (#136):
<<<<<<< HEAD
  - `call_static_method_unsafe` and `get_static_field_unsafe` methods are allowed to return NULL object.
  - Added checking for pending exception to the `call_static_method_unsafe` method (eliminated WARNING messages in log).
=======
  - `call_static_method_unchecked` and `get_static_field_unchecked` methods are 
  allowed to return NULL object
  - Added checking for pending exception to the `call_static_method_unchecked` 
  method (eliminated WARNING messages in log)
>>>>>>> c9730014

- Implemented Clone for JNIEnv (#147).

### Fixed
- The issue with early detaching of a thread by nested AttachGuard. (#139)

## [0.10.2]

### Added
- `JavaVM#get_java_vm_pointer` to retrieve a JavaVM pointer (#98)
- This changelog and other project documents (#106)

### Changed
- The project is moved to an organization (#104)
- Updated versions of dependencies (#105)
- Improved project documents (#107)

### Fixed
- Crate type of a shared library with native methods 
  must be `cdylib` (#100)

## [0.10.1]
- No changes has been made to the Changelog until this release.

[Unreleased]: https://github.com/jni-rs/jni-rs/compare/v0.10.2...HEAD
[0.10.2]: https://github.com/jni-rs/compare/v0.10.1...v0.10.2
[0.10.1]: https://github.com/jni-rs/compare/v0.1...v0.10.1<|MERGE_RESOLUTION|>--- conflicted
+++ resolved
@@ -43,15 +43,10 @@
 - Implemented Sync for GlobalRef (#102).
 
 - Improvements in macro usage for JNI methods calls. (#136):
-<<<<<<< HEAD
-  - `call_static_method_unsafe` and `get_static_field_unsafe` methods are allowed to return NULL object.
-  - Added checking for pending exception to the `call_static_method_unsafe` method (eliminated WARNING messages in log).
-=======
   - `call_static_method_unchecked` and `get_static_field_unchecked` methods are 
   allowed to return NULL object
   - Added checking for pending exception to the `call_static_method_unchecked` 
   method (eliminated WARNING messages in log)
->>>>>>> c9730014
 
 - Implemented Clone for JNIEnv (#147).
 
