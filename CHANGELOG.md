--- conflicted
+++ resolved
@@ -16,12 +16,9 @@
 ## [Unreleased]
 
 ### Added
-<<<<<<< HEAD
 - `JNIEnv#define_unnamed_class` function that allows loading a class without
-  specifying its name. (#246)
-=======
-- SetStatic<type>Field. (#248)
->>>>>>> 6e7489da
+  specifying its name. The name is inferred from the class data. (#246)
+- `SetStatic<type>Field`. (#248)
 
 ## [0.17.0] — 2020-06-30
 
